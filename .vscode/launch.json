--- conflicted
+++ resolved
@@ -11,14 +11,8 @@
             "module": "qtransform",
             "justMyCode": true,
             "args": ["run=train", "model=gpt_2_h2l2e256b64_GeBN","dataset=huggingface", "debug=True", "dataset.name=openwebtext", "+export=True",
-<<<<<<< HEAD
-            "run.epochs=100", "run.max_iters=300", "dataset/tokenizer=tiktoken", "dataset.tokenizer.encoding=gpt2", "+trace=True"],
-            "console": "integratedTerminal",
-            "python": "/home/kuhmichel/anaconda3/envs/eki/bin/python"
-=======
             "run.epochs=100", "run.max_iters=300", "dataset/tokenizer=transformers", "dataset.tokenizer.encoding=gpt2", "+trace=True"],
             "console": "integratedTerminal",
->>>>>>> 3a648cf8
         }
     ]
 }