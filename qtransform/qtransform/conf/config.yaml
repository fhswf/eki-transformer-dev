--- conflicted
+++ resolved
@@ -7,19 +7,6 @@
   #verbose: [__main__] # only for hydra debug logging, otherwise use debug=True
   searchpath:
     - pkg://qtransform
-<<<<<<< HEAD
-  #save config and overrides in pickle file to load in next run script
-  #pickle files are located in the same directory as output hydra files
-  callbacks: 
-    save_job_info:
-      _target_: qtransform.utils.helper.PickleJobInfoCallback
-    update_from_file:
-      _target_: qtransform.utils.helper.FromFileInfoCallback
-    #TODO: update from_file with generated model here if run=train or run=export
-  
-=======
-
->>>>>>> 535f7622
 #TODO: write last checkpoint/ onnx model name here
 defaults:
   - _self_
