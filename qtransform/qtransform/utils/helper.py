import datetime
import os
from typing import Any, Dict, Tuple, Union
import hydra
from pprint import pprint
from hydra.core.hydra_config import HydraConfig
from omegaconf import OmegaConf, DictConfig, open_dict
import torch
import logging
from torch import nn
from stat import S_ISFIFO
from yaml import dump, safe_load
import onnx
import onnxruntime as ort
from qonnx.core.modelwrapper import ModelWrapper
# maybe only do this when it is required, for this howiever is always the case
from onnx.shape_inference import infer_shapes
from dataclasses import dataclass, field
from hydra.core.utils import JobReturn, JobStatus
from hydra.experimental.callback import Callback
from pathlib import Path
import pickle
from pprint import PrettyPrinter
from qtransform import ConfigSingleton

log = logging.getLogger(__name__)

def get_default_chkpt_folder() -> str:
    """
        Returns the default directory where model checkpoints are stored if the path was not configured
        by the user with the cfg variables "checkpoint_dir".
    """
    return os.path.join(os.getenv("HOME"), *__package__.split("."), "checkpoint_dir")

#idea: generic fromfile for dataset and models
@dataclass
class FromFile():
    """
    Keep args for composing checkpoint/ onnx model path inside of dataclass to avoid dict checks in multiple
    places.
    """
    filename: str
    model_dir: str
    _filename: str = field(init=False, repr = False)
    _model_dir: str = field(init=False, repr = False, default=get_default_chkpt_folder())

    def __init__(self, filename: str, model_dir: str):
        self.model_dir = model_dir
        self.filename = filename
    
    @property
    def filename(self):
        return self._filename
    
    @filename.setter
    def filename(self, filename: str):
        assert isinstance(filename, str), f'{filename} (type: {type(filename)}) is  not a valid filename string.'
        #make sure that model_dir is never none and filename always is a filename, not an absolute path
        model_dir, filename = os.path.split(filename)
        if len(model_dir) > 0:
            if isinstance(self.model_dir, str) and len(self.model_dir) > 0:
                log.warning(f'Overwriting model_dir with path from filename')
            self.model_dir = model_dir
        self._filename = filename

    @property
    def model_dir(self):
        return self._model_dir

    @model_dir.setter
    def model_dir(self, model_dir: str):
        if not isinstance(model_dir, str):
            model_dir = get_default_chkpt_folder()
            log.warning(f'invalid type for model_dir, assuming default checkpoint {self.model_dir}')
        elif not os.path.isabs(model_dir):
            #outputs are stored in <current directory>/outputs/<checkpoint_dir>
            try:
                model_dir =  os.path.join(hydra.core.hydra_config.HydraConfig.get().runtime.cwd, "outputs", model_dir) #os.path.join(hydra.core.hydra_config.HydraConfig.get().runtime.cwd, "outputs", model_dir)
            except:
                log.debug(f'Could not get cwd from hydra. Reason: ', exc_info=True)
                log.debug(f'Using os.getcwd')
                model_dir = os.getcwd()
        self._model_dir = model_dir

    def get_filepath(self) -> str:
        return os.path.join(self.model_dir, self.filename)

def load_checkpoint(from_file: Union[Dict, DictConfig, FromFile]) -> Tuple[int, Union[Any, Dict]]:
    """ load torch model checkpoint and return the epoch count"""
    if not isinstance(from_file, FromFile):
        from_file = FromFile(**from_file)
    checkpoint_path = from_file.get_filepath()
    if not os.path.exists(checkpoint_path):
        log.error(f'Checkpoint {checkpoint_path} does not exist')
        raise FileNotFoundError()
    log.info(f"Loading checkpoint from {checkpoint_path}")
    from_epoch = 0    
    from qtransform import device_singleton
    checkpoint = torch.load(checkpoint_path, map_location=device_singleton.device)
    if 'epoch' in checkpoint:
        from_epoch = checkpoint['epoch']
    else:
        try:
            i = str(filepath).index("epoch:")
            import re
            p = re.compile("[0-9]+")
            from_epoch = int(p.search(str(cfg.run.from_checkpoint)[i:]).group(0))
        except ValueError or AttributeError:
            log.warn("Modelcheckpint does not contain epoch information")
    return from_epoch,checkpoint

def load_state_dict_proxy(model, checkpoint, **kwargs):
    """same as torch load state dict, however this check env for extra params. """
    strict = bool(int(os.environ.get("qtransform_load_state_strict", 1)))
    if "strict" not in kwargs.keys():
        kwargs.update({"strict": strict})
    return model.load_state_dict(checkpoint, **kwargs)

def save_checkpoint(model: nn.Module, 
    optimizer,
    timestamp:datetime, 
    metrics:Dict, 
<<<<<<< HEAD
    epoch:int, 
    model_cfg: Any,
    tokenizer_cfg: Any,
    quant_cfg: Union[DictConfig, None] = None,
    steps:int = None,
    ) -> str:
=======
    epoch:int, ) -> str:
>>>>>>> e43f7982
    """save torch model checkpoint from training, returns path to saved file."""
    
    cfg = ConfigSingleton().config
    dataset_name = cfg.dataset.name
    from_file = cfg.model.from_file
    model_cfg=cfg.model
    log.debug(f'model_cfg when saving checkpoint: {PrettyPrinter(indent=1).pformat(model_cfg)}')
    tokenizer_cfg=cfg.tokenizer
    quant_cfg = cfg.get('quantization', None)
    #TODO: infer filename (choice) of model config
    filename = f"{ConfigSingleton().config.runtime.choices.model}_{dataset_name.replace('/', '__')}_{timestamp}__epoch:{epoch}"
    if not isinstance(from_file, FromFile) and isinstance(from_file, Union[Dict, DictConfig]):
        from_file["filename"] = filename
        from_file = FromFile(**from_file)
    else:
        log.error(f'Cannot compose model_path with from_file: {from_file}')
        raise TypeError()
    from_file.filename = filename
    checkpoint_path = from_file.get_filepath()
    chkpt_folder, _ = os.path.split(checkpoint_path)
    os.makedirs(chkpt_folder, exist_ok=True)
<<<<<<< HEAD
    if epoch % cfg.run.save_epoch_interval == 0:
        if steps is not None:
            checkpoint_path = os.path.join(chkpt_folder,f"{OmegaConf.to_container(HydraConfig.get().runtime.choices)['model']}_{dataset.replace('/', '__')}_{timestamp}__epoch:{epoch}")
        else:
            checkpoint_path = os.path.join(chkpt_folder,f"{OmegaConf.to_container(HydraConfig.get().runtime.choices)['model']}_{dataset.replace('/', '__')}_{timestamp}__epoch:{epoch}__steps:{steps}")

        log.info(f"Model checkpoint saving to {checkpoint_path}")
        torch.save(obj={
                "model_state_dict": model.state_dict(),
                "optimizer_state_dict": optimizer.state_dict(),
                "epoch": epoch,
                "steps": steps,
                "model_cfg": model_cfg,
                "tokenizer_cfg": tokenizer_cfg, 
                "metrics": metrics,
                "quant_cfg": quant_cfg, 
                "quantized": True if cfg.get('quantization', {"quantize": False})["quantize"] is True else False
                }, f=checkpoint_path)
        log.info(f"Model checkpoint saved to {checkpoint_path}")
=======
    log.info(f"Model checkpoint saving to {checkpoint_path}")
    torch.save(obj={
            "model_state_dict": model.state_dict(),
            "optimizer_state_dict": optimizer.state_dict(),
            "epoch": epoch,
            "model_cfg": model_cfg,
            "tokenizer_cfg": tokenizer_cfg, 
            "metrics": metrics,
            "quant_cfg": quant_cfg, 
            "quantized": True if quant_cfg.get("quantize", False) is True else False
            }, f=checkpoint_path)
    log.info(f"Model checkpoint saved to {checkpoint_path}")
>>>>>>> e43f7982
    return checkpoint_path


def load_onnx_model(path: str) -> ModelWrapper:
    """
    Loads ONNX model from a filepath. 
    """
    if not isinstance(path, str):
        log.error(f'Could not load ONNX model because: path {path} is not a string.')
    if not os.path.isfile(path):
        log.error(f'Could not load ONNX model because: path {path} is not a file.')
    log.info(f'Loading ONNX model from "{path}"')
    #qonnx lib also works with onnx models
    model = ModelWrapper(path)    
    try:
        model = infer_shapes(model.model)
        return ModelWrapper(model)
    except Exception as e:
        log.warning(f"shape infernce faild due to {e}. Continue without infer_shapes. Good luck!")
    return model

def write_to_pipe(cfg: DictConfig, content: str) -> None:
    """
    Write into a named pipe in order for other qtransform processes to access information from this current instance.
    The filepath of checkpoints or ONNX models could be written into the pipe in order to continue training from it or 
    perform inference or benchmarking. 

    The "pipe" field from the hydra config specifies the filepath of the named pipe (by default: /dev/null). If the pipe does
    not exist yet and the current operating system is UNIX-like, it will be created. 
    """
    #write checkpoint into named_pipe
    pipe_name = cfg.get('pipe', '/dev/null')
    #by default, write checkpoint to /dev/null if pipe name is omited
    pipe_name = '/dev/null' if pipe_name is None else pipe_name
    if not os.path.exists(pipe_name):
        from sys import platform
        if platform == "win32":
            log.error(f'Cannot create pipes on non-UNIX system.')
            raise RuntimeError()
        log.debug(f'Creating named pipe "{pipe_name}"')
        os.mkfifo(pipe_name)

    if pipe_name == '/dev/null': #avoid logging when output goes nowhere
        return
    elif not S_ISFIFO(os.stat(pipe_name).st_mode):
        log.error(f'Specified filepath "{pipe_name}" is not a pipe.')
    else:
        log.info(f'Writing content "{content}" into fifo "{pipe_name}". ' \
                 f'Until another process reads from the fifo, the current process (PID {os.getpid()}) is blocked.'
        )
        #writing into a named pipe blocks process until another process reads from it
        #problematic if something should be done after writing into the pipe
        with open(pipe_name, 'w') as pipe:
            pipe.write(content)
<|MERGE_RESOLUTION|>--- conflicted
+++ resolved
@@ -120,16 +120,7 @@
     optimizer,
     timestamp:datetime, 
     metrics:Dict, 
-<<<<<<< HEAD
-    epoch:int, 
-    model_cfg: Any,
-    tokenizer_cfg: Any,
-    quant_cfg: Union[DictConfig, None] = None,
-    steps:int = None,
-    ) -> str:
-=======
     epoch:int, ) -> str:
->>>>>>> e43f7982
     """save torch model checkpoint from training, returns path to saved file."""
     
     cfg = ConfigSingleton().config
@@ -151,27 +142,6 @@
     checkpoint_path = from_file.get_filepath()
     chkpt_folder, _ = os.path.split(checkpoint_path)
     os.makedirs(chkpt_folder, exist_ok=True)
-<<<<<<< HEAD
-    if epoch % cfg.run.save_epoch_interval == 0:
-        if steps is not None:
-            checkpoint_path = os.path.join(chkpt_folder,f"{OmegaConf.to_container(HydraConfig.get().runtime.choices)['model']}_{dataset.replace('/', '__')}_{timestamp}__epoch:{epoch}")
-        else:
-            checkpoint_path = os.path.join(chkpt_folder,f"{OmegaConf.to_container(HydraConfig.get().runtime.choices)['model']}_{dataset.replace('/', '__')}_{timestamp}__epoch:{epoch}__steps:{steps}")
-
-        log.info(f"Model checkpoint saving to {checkpoint_path}")
-        torch.save(obj={
-                "model_state_dict": model.state_dict(),
-                "optimizer_state_dict": optimizer.state_dict(),
-                "epoch": epoch,
-                "steps": steps,
-                "model_cfg": model_cfg,
-                "tokenizer_cfg": tokenizer_cfg, 
-                "metrics": metrics,
-                "quant_cfg": quant_cfg, 
-                "quantized": True if cfg.get('quantization', {"quantize": False})["quantize"] is True else False
-                }, f=checkpoint_path)
-        log.info(f"Model checkpoint saved to {checkpoint_path}")
-=======
     log.info(f"Model checkpoint saving to {checkpoint_path}")
     torch.save(obj={
             "model_state_dict": model.state_dict(),
@@ -184,7 +154,6 @@
             "quantized": True if quant_cfg.get("quantize", False) is True else False
             }, f=checkpoint_path)
     log.info(f"Model checkpoint saved to {checkpoint_path}")
->>>>>>> e43f7982
     return checkpoint_path
 
 
