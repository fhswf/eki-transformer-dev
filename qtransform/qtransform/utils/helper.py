import datetime
import os
from typing import Any, Dict, Tuple, Union
import hydra
from pprint import pprint
from hydra.core.hydra_config import HydraConfig
from omegaconf import OmegaConf, DictConfig, open_dict
import torch
import logging
from torch import nn
from stat import S_ISFIFO
from yaml import dump, safe_load
import onnx
import onnxruntime as ort
from qonnx.core.modelwrapper import ModelWrapper
# maybe only do this when it is required, for this howiever is always the case
from onnx.shape_inference import infer_shapes
from dataclasses import dataclass
from hydra.core.utils import JobReturn, JobStatus
from hydra.experimental.callback import Callback
from pathlib import Path
import pickle
from pprint import PrettyPrinter

log = logging.getLogger(__name__)

@dataclass
class FromFile():
    """
    Keep args for composing checkpoint/ onnx model path inside of dataclass to avoid dict checks in multiple
    places.
    """
    filename: str
    model_dir: str = None

def from_meta(meta_file: str) -> DictConfig:
    pass

def generate_meta(cfg: DictConfig, model: Union[torch.nn.Module, ModelWrapper]) -> str:
    """
    Generates meta from hydra config to be used in future runs.
    With a meta file, no further configs need to be specified in each run script.  

    Args: cfg: The hydra config
    Returns: The filepath to the meta file
    """
    #dataset
    #tokenizer
    #model
    #quant_cfg
    dump()

def get_default_chkpt_folder() -> str:
    """
        Returns the default directory where model checkpoints are stored if the path was not configured
        by the user with the cfg variables "checkpoint_dir".
    """
    return os.path.join(os.getenv("HOME"), *__package__.split("."), "checkpoint_dir")

def compose_model_path(from_file: FromFile, not_exist_error = True) -> str:
    """
    Composes an absolute filepath from a filename and a directory path. 
    The filename can be absolute, ignoring model_dir. Otherwise, model_dir is prepended to filename.
    """
    if not isinstance(from_file, FromFile):
        if isinstance(from_file, Union[Dict, DictConfig]):
            from_file = FromFile(**from_file)
        else:
            log.error(f'Cannot compose model_path with from_file: {from_file}')
            raise TypeError()
    filename = from_file.filename
    model_dir = from_file.model_dir
    chkpt_folder = get_default_chkpt_folder()
    assert isinstance(filename, str), f'Could not load checkpoint/model with filename: "{filename}"'
    #from_checkpoint is the absolute path to a file, ignore checkpoint_dir 
    if os.path.isabs(filename):
        chkpt_folder, from_checkpoint = os.path.split(filename)
    elif isinstance(model_dir, str):
        if os.path.isabs(model_dir):
            chkpt_folder = model_dir
            from_checkpoint = filename
        else:
            #outputs are stored in <current directory>/outputs/<checkpoint_dir>
            try:
                chkpt_folder = os.path.join(hydra.core.hydra_config.HydraConfig.get().runtime.cwd, "outputs", model_dir)
            except:
                log.debug(f'Could not get cwd from hydra. Reason: ', exc_info=True)
                log.debug(f'Using os.getcwd')
                chkpt_folder = os.getcwd()
            from_checkpoint = filename
    else:
        log.warning(f'Directory to model "{filename}" omited. Assuming default "{chkpt_folder}"')
        from_checkpoint = filename
        #log.error(f'Path to model could not be resolved with filename: "{filename}", model_dir: "{model_dir}" '\
        #    f'Probably because the filename was not an absolute path and model_dir was not specified.')
        #raise RuntimeError()
    checkpoint_path = os.path.join(chkpt_folder, from_checkpoint)
    #if filename should exist (not_exist_error == True), throw error
    if not os.path.isfile(checkpoint_path) and not_exist_error:
            log.error(f"Checkpoint {checkpoint_path} is not a file")
            raise FileNotFoundError
    return checkpoint_path

def load_checkpoint(from_file: Union[Dict, DictConfig, FromFile]) -> Tuple[int, Union[Any, Dict]]:
    """ load torch model checkpoint and return the epoch count"""
    checkpoint_path = compose_model_path(from_file)
    log.info(f"Loading checkpoint from {checkpoint_path}")
    from_epoch = 0    
    from qtransform import device_singleton
    checkpoint = torch.load(checkpoint_path, map_location=device_singleton.device)
    if 'epoch' in checkpoint:
        from_epoch = checkpoint['epoch']
    else:
        try:
            i = str(filepath).index("epoch:")
            import re
            p = re.compile("[0-9]+")
            from_epoch = int(p.search(str(cfg.run.from_checkpoint)[i:]).group(0))
        except ValueError or AttributeError:
            log.warn("Modelcheckpint does not contain epoch information")
    return from_epoch,checkpoint

def load_state_dict_proxy(model, checkpoint, **kwargs):
    """same as torch load state dict, however this check env for extra params. """
    strict = bool(int(os.environ.get("qtransform_load_state_strict", 1)))
    if "strict" not in kwargs.keys():
        kwargs.update({"strict": strict})
    return model.load_state_dict(checkpoint, **kwargs)

def save_checkpoint(from_file: Union[Dict, DictConfig, FromFile],
    model: nn.Module, 
    dataset_name: str, 
    optimizer, 
    timestamp:datetime, 
    metrics:Dict, 
    epoch:int, 
    model_cfg: Any,
    tokenizer_cfg: Any,
    quant_cfg: Union[DictConfig, None] = None) -> str:
    """save torch model checkpoint from training, returns path to saved file."""
    

    if not isinstance(from_file, FromFile) and isinstance(from_file, Union[Dict, DictConfig]):
        from_file = FromFile(**from_file)
    else:
        log.error(f'Cannot compose model_path with from_file: {from_file}')
        raise TypeError()
    from_file.filename = f"{OmegaConf.to_container(HydraConfig.get().runtime.choices)['model']}_{dataset_name.replace('/', '__')}_{timestamp}__epoch:{epoch}"
    checkpoint_path = compose_model_path(from_file, not_exist_error=False)
    chkpt_folder, _ = os.path.split(checkpoint_path)
    os.makedirs(chkpt_folder, exist_ok=True)
    log.info(f"Model checkpoint saving to {checkpoint_path}")
    torch.save(obj={
            "model_state_dict": model.state_dict(),
            "optimizer_state_dict": optimizer.state_dict(),
            "epoch": epoch,
            "model_cfg": model_cfg,
            "tokenizer_cfg": tokenizer_cfg, 
            "metrics": metrics,
            "quant_cfg": quant_cfg, 
            "quantized": True if quant_cfg.get("quantize", False) is True else False
            }, f=checkpoint_path)
    log.info(f"Model checkpoint saved to {checkpoint_path}")
    return checkpoint_path


def load_onnx_model(path: str) -> ModelWrapper:
    """
    Loads ONNX model from a filepath. 
    """
    if not isinstance(path, str):
        log.error(f'Could not load ONNX model because: path {path} is not a string.')
    if not os.path.isfile(path):
        log.error(f'Could not load ONNX model because: path {path} is not a file.')
    log.info(f'Loading ONNX model from "{path}"')
    #qonnx lib also works with onnx models
    model = ModelWrapper(path)    
    infered_shapes = infer_shapes(model.model)
    return ModelWrapper(infered_shapes)

def write_to_pipe(cfg: DictConfig, content: str) -> None:
    """
    Write into a named pipe in order for other qtransform processes to access information from this current instance.
    The filepath of checkpoints or ONNX models could be written into the pipe in order to continue training from it or 
    perform inference or benchmarking. 

    The "pipe" field from the hydra config specifies the filepath of the named pipe (by default: /dev/null). If the pipe does
    not exist yet and the current operating system is UNIX-like, it will be created. 
    """
    #write checkpoint into named_pipe
    pipe_name = cfg.get('pipe', '/dev/null')
    #by default, write checkpoint to /dev/null if pipe name is omited
    pipe_name = '/dev/null' if pipe_name is None else pipe_name
    if not os.path.exists(pipe_name):
        from sys import platform
        if platform == "win32":
            log.error(f'Cannot create pipes on non-UNIX system.')
            raise RuntimeError()
        log.debug(f'Creating named pipe "{pipe_name}"')
        os.mkfifo(pipe_name)

    if pipe_name == '/dev/null': #avoid logging when output goes nowhere
        return
    elif not S_ISFIFO(os.stat(pipe_name).st_mode):
        log.error(f'Specified filepath "{pipe_name}" is not a pipe.')
    else:
        log.info(f'Writing content "{content}" into fifo "{pipe_name}". ' \
                 f'Until another process reads from the fifo, the current process (PID {os.getpid()}) is blocked.'
        )
        #writing into a named pipe blocks process until another process reads from it
        #problematic if something should be done after writing into the pipe
        with open(pipe_name, 'w') as pipe:
            pipe.write(content)
<<<<<<< HEAD


class FromFileInfoCallback(Callback):
    "Updates the model.from_file field to suit the newly generated checkpoint/ onnx model"

    def __init__(self) -> None:
        self.log = logging.getLogger(f"{__name__}.{self.__class__.__name__}")

    def on_job_start(self, config: DictConfig, **kwargs: Any) -> None:
        log.info(f'Updating from_file at end of script')

    def on_job_end(self, config: DictConfig, **kwargs: Any) -> None:
        """
        Pickle the job's config in ${output_dir}/config.pickle.
        It is saved at the end in order to reflect dynamic changes in the config
        """
        log.critical("TODO: IMPLEMENT FROM_FILE CHANGING")
        #cfg.model.from_file = "TEST"

#from: hydra.experimental.callbacks
class PickleJobInfoCallback(Callback):
    """Pickle the job config/return-value in ${output_dir}/{config,job_return}.pickle"""

    output_dir: Path

    def __init__(self) -> None:
        self.log = logging.getLogger(f"{__name__}.{self.__class__.__name__}")

    def on_job_start(self, config: DictConfig, **kwargs: Any) -> None:
        log.info(f'Saving hydra config at the end of run script')

    def on_job_end(self, config: DictConfig, **kwargs: Any) -> None:
        """
        Pickle the job's config in ${output_dir}/config.pickle.
        It is saved at the end in order to reflect dynamic changes in the config
        """
        self.output_dir = Path(config.hydra.runtime.output_dir) / Path(
            config.hydra.output_subdir
        )
        filename = "config.pickle"
        self._save_pickle(obj=config, filename=filename, output_dir=self.output_dir)
        self.log.info(f"Saving job configs in {self.output_dir / filename}")

        #Pickle the job's return value in ${output_dir}/job_return.pickle.
        filename = "job_return.pickle"
        self._save_pickle(obj=job_return, filename=filename, output_dir=self.output_dir)
        self.log.info(f"Saving job_return in {self.output_dir / filename}")

    def _save_pickle(self, obj: Any, filename: str, output_dir: Path) -> None:
        output_dir.mkdir(parents=True, exist_ok=True)
        assert output_dir is not None
        with open(str(output_dir / filename), "wb") as file:
            pickle.dump(obj, file, protocol=4)
=======
>>>>>>> 535f7622
<|MERGE_RESOLUTION|>--- conflicted
+++ resolved
@@ -211,59 +211,3 @@
         #problematic if something should be done after writing into the pipe
         with open(pipe_name, 'w') as pipe:
             pipe.write(content)
-<<<<<<< HEAD
-
-
-class FromFileInfoCallback(Callback):
-    "Updates the model.from_file field to suit the newly generated checkpoint/ onnx model"
-
-    def __init__(self) -> None:
-        self.log = logging.getLogger(f"{__name__}.{self.__class__.__name__}")
-
-    def on_job_start(self, config: DictConfig, **kwargs: Any) -> None:
-        log.info(f'Updating from_file at end of script')
-
-    def on_job_end(self, config: DictConfig, **kwargs: Any) -> None:
-        """
-        Pickle the job's config in ${output_dir}/config.pickle.
-        It is saved at the end in order to reflect dynamic changes in the config
-        """
-        log.critical("TODO: IMPLEMENT FROM_FILE CHANGING")
-        #cfg.model.from_file = "TEST"
-
-#from: hydra.experimental.callbacks
-class PickleJobInfoCallback(Callback):
-    """Pickle the job config/return-value in ${output_dir}/{config,job_return}.pickle"""
-
-    output_dir: Path
-
-    def __init__(self) -> None:
-        self.log = logging.getLogger(f"{__name__}.{self.__class__.__name__}")
-
-    def on_job_start(self, config: DictConfig, **kwargs: Any) -> None:
-        log.info(f'Saving hydra config at the end of run script')
-
-    def on_job_end(self, config: DictConfig, **kwargs: Any) -> None:
-        """
-        Pickle the job's config in ${output_dir}/config.pickle.
-        It is saved at the end in order to reflect dynamic changes in the config
-        """
-        self.output_dir = Path(config.hydra.runtime.output_dir) / Path(
-            config.hydra.output_subdir
-        )
-        filename = "config.pickle"
-        self._save_pickle(obj=config, filename=filename, output_dir=self.output_dir)
-        self.log.info(f"Saving job configs in {self.output_dir / filename}")
-
-        #Pickle the job's return value in ${output_dir}/job_return.pickle.
-        filename = "job_return.pickle"
-        self._save_pickle(obj=job_return, filename=filename, output_dir=self.output_dir)
-        self.log.info(f"Saving job_return in {self.output_dir / filename}")
-
-    def _save_pickle(self, obj: Any, filename: str, output_dir: Path) -> None:
-        output_dir.mkdir(parents=True, exist_ok=True)
-        assert output_dir is not None
-        with open(str(output_dir / filename), "wb") as file:
-            pickle.dump(obj, file, protocol=4)
-=======
->>>>>>> 535f7622
