import torch
from torch import nn 
from torch.nn import functional as F
import math
# @torch.jit.script # good to enable when not using torch.compile, disable when using (our default)
def new_gelu(x):
    """
    Implementation of the GELU activation function currently in Google BERT repo (identical to OpenAI GPT).
    Reference: Gaussian Error Linear Units (GELU) paper: https://arxiv.org/abs/1606.08415
    """
    return 0.5 * x * (1.0 + torch.tanh(math.sqrt(2.0 / math.pi) * (x + 0.044715 * torch.pow(x, 3.0))))
    
class LayerNorm(nn.Module):
    """ LayerNorm but with an optional bias. PyTorch doesn't support simply bias=False """

    def __init__(self, ndim, bias):
        super().__init__()
        self.weight = nn.Parameter(torch.ones(ndim))
        self.bias = nn.Parameter(torch.zeros(ndim)) if bias else None

    def forward(self, input):
        return F.layer_norm(input, self.weight.shape, self.weight, self.bias, 1e-5)
    
from typing import Optional
from brevitas.inject.defaults import Uint8ActPerTensorFloat

from brevitas.nn.quant_layer import ActQuantType
from brevitas.nn.quant_layer import QuantNonLinearActLayer as QuantNLAL
class QuantGELU(QuantNLAL):
    """Does not work so well"""
    def __init__(
            self,
            act_quant: Optional[ActQuantType] = Uint8ActPerTensorFloat,
            input_quant: Optional[ActQuantType] = None,
            return_quant_tensor: bool = False,
            **kwargs):
        QuantNLAL.__init__(
            self,
            act_impl=nn.GELU,
            passthrough_act=True,
            input_quant=input_quant,
            act_quant=act_quant,
            return_quant_tensor=return_quant_tensor,
            **kwargs)
        
from dataclasses import dataclass
from typing import Optional

from brevitas import nn as qnn

class CausalSelfAttention(nn.Module):
    """
    CausalSelfAttention. 
    """
    def __init__(self, config):
        super().__init__()
        assert config.n_embd % config.n_head == 0       
        self.n_head = config.n_head
        self.n_embd = config.n_embd
        self.dropout = config.dropout
        self.block_size = config.block_size
        self.mha = nn.MultiheadAttention(config.n_embd, config.n_head, dropout=self.dropout, batch_first=True)
<<<<<<< HEAD
        #self.attn_mask = torch.tril(torch.ones((config.block_size,config.block_size))) # limit to left in the input sequence
=======
        self.attn_mask = torch.nn.parameter.Parameter(torch.tril(torch.ones((config.block_size,config.block_size)))) # limit to left in the input sequence
>>>>>>> 6aee4ac1

    def forward(self, x):
        #QuantMultiheadAttention does not have is_causal in constructor -> use attention mask instead
        y, weights = self.mha(x, x, x, attn_mask=self.attn_mask if self.training else None) # Q, K, V, attn_mask y
        #y, weights = self.mha(x, x, x, is_causal=True) # Q, K, V, attn_mask y
        return y
        
from logging import getLogger
log = getLogger(__name__)

class MLP(nn.Module):
    def __init__(self, config):
        super().__init__()
        self.c_fc    = nn.Linear(config.n_embd, 4 * config.n_embd, bias=config.bias)
        self.c_proj  = nn.Linear(4 * config.n_embd, config.n_embd, bias=config.bias)
        #self.activation = nn.ReLU6()
        self.active  = getattr(nn, config.transformer_active_func, None)
        if not self.active:
            log.error(f'{config.transformer_active_func} is not a valid activation function. Check property transformer_active_func')
            raise ValueError
        self.active = self.active()
        self.dropout = nn.Dropout(config.dropout)

    def forward(self, x): 
        x = self.c_fc(x)
        x = self.active(x)
        x = self.c_proj(x)
        x = self.dropout(x)
        return x

class TransformerBlock(nn.Module):

    def __init__(self, config):
        super().__init__()
        self.ln_1 = LayerNorm(config.n_embd, bias=config.bias)
        self.attn = CausalSelfAttention(config)
        self.ln_2 = LayerNorm(config.n_embd, bias=config.bias)
        self.mlp = MLP(config)

    def forward(self, x):
        x = x + self.attn(self.ln_1(x))
        x = x + self.mlp(self.ln_2(x))
        return x
    <|MERGE_RESOLUTION|>--- conflicted
+++ resolved
@@ -60,11 +60,7 @@
         self.dropout = config.dropout
         self.block_size = config.block_size
         self.mha = nn.MultiheadAttention(config.n_embd, config.n_head, dropout=self.dropout, batch_first=True)
-<<<<<<< HEAD
-        #self.attn_mask = torch.tril(torch.ones((config.block_size,config.block_size))) # limit to left in the input sequence
-=======
         self.attn_mask = torch.nn.parameter.Parameter(torch.tril(torch.ones((config.block_size,config.block_size)))) # limit to left in the input sequence
->>>>>>> 6aee4ac1
 
     def forward(self, x):
         #QuantMultiheadAttention does not have is_causal in constructor -> use attention mask instead
