--- conflicted
+++ resolved
@@ -44,11 +44,8 @@
     transformer_active_func: str = 'ReLU' #specify which activation function to use in MLP (feed forwad neural network)
     norm_layer: str = 'BatchNorm' # note that this is a name for a adapter module in this repository und model.modules
     single_output: bool = False # use mini runtime optimization to only predict last token, saven on some runtime but poentially currupts onnx export
-<<<<<<< HEAD
     use_weight_tying: bool = True # same weights for input emb and outputi proj https://paperswithcode.com/method/weight-tying
-=======
     custom_ln: bool = False #use CustomBatchNorm1d before BatchNorm
->>>>>>> 73459a1f
 
 from dataclasses import fields
 class GPT(nn.Module):
