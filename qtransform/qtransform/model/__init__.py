from omegaconf import DictConfig, open_dict
from qtransform.classloader import get_data
from torch import nn
import logging
log = logging.getLogger(__name__)
<<<<<<< HEAD
from dataclasses import dataclass

@dataclass
class ModelSupport():
    "Static information about capabilities of a model class"
    training: bool= False

class ModelInfoMixin():
    support = ModelSupport()
    def __init__(self):
        pass

    @classmethod
    def supports(cls) -> ModelSupport():
        return cls.support
=======
from transformers import GPT2LMHeadModel 
>>>>>>> 8cf90f9a

def get_model(model_cfg: DictConfig) -> nn.Module:
    """ get model info and return a configured torch nn.Module instance """
    log.debug(f"get_model config: {model_cfg}")
    if model_cfg.get('cls') is None:
        log.error(f'No model class specified')
        raise KeyError()
    pretrained = model_cfg.get('pretrained', False)
    if pretrained: 
        assert model_cfg.version is not None, f'pretrained model version needs to be specified'
        model = GPT2LMHeadModel.from_pretrained(model_cfg.version)
        #necessary for dataloader to retrieve exactly one full context input
        with open_dict(model_cfg):
            model_cfg.args.block_size = model.config.n_positions
            model_cfg.args.vocab_size = model.config.vocab_size
            model_cfg.args.calc_loss_in_model = False
        return model
    from qtransform import model as _model
    args = model_cfg.get("args")
    #models need to specify their hyperparameters in init parameter named "config"
    model = get_data(log, package_name = _model, class_name = model_cfg.get('cls'), parent_class = nn.Module)
    #construct model if no args have been given
    if args:
        model = model(config = args)
    else:
        model = model()
    return model


def get_onnx(model_cfg: DictConfig) -> nn.Module:
    """ get model info and return a configured torch nn.Module instance """
    log.debug(f"get_model config: {model_cfg}")
    if model_cfg.get('cls') is None:
        log.error(f'No model class specified')
        raise KeyError()
    from qtransform import model as _model
    args = model_cfg.get("args")
    #models need to specify their hyperparameters in init parameter named "config"
    model = get_data(log, package_name = _model, class_name = model_cfg.get('cls'), parent_class = nn.Module)
    #construct model if no args have been given
    if args:
        model = model(config = args)
    else:
        model = model()
    return model<|MERGE_RESOLUTION|>--- conflicted
+++ resolved
@@ -3,7 +3,6 @@
 from torch import nn
 import logging
 log = logging.getLogger(__name__)
-<<<<<<< HEAD
 from dataclasses import dataclass
 
 @dataclass
@@ -19,9 +18,6 @@
     @classmethod
     def supports(cls) -> ModelSupport():
         return cls.support
-=======
-from transformers import GPT2LMHeadModel 
->>>>>>> 8cf90f9a
 
 def get_model(model_cfg: DictConfig) -> nn.Module:
     """ get model info and return a configured torch nn.Module instance """
