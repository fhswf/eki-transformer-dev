--- conflicted
+++ resolved
@@ -1,25 +1,17 @@
-<<<<<<< HEAD
 import os
 import re
 import time
 import numpy as np
-from omegaconf import DictConfig, open_dict
-=======
 from omegaconf import DictConfig, open_dict, OmegaConf
->>>>>>> e43f7982
 from qtransform.classloader import get_data
 from torch import nn, Tensor, from_numpy
 from torch import compile as torch_compile
 from torch import __version__ as torch_version
 import logging
-<<<<<<< HEAD
-from dataclasses import dataclass
 from qonnx.core.onnx_exec import execute_onnx as qonnx_execute_onnx
 from finn.core.onnx_exec import execute_onnx as finn_execute_onnx
-=======
 from dataclasses import dataclass, fields
 from qonnx.core.onnx_exec import execute_onnx
->>>>>>> e43f7982
 from qonnx.core.modelwrapper import ModelWrapper
 # maybe only do this when it is required, for this howiever is always the case
 from onnx.shape_inference import infer_shapes
@@ -61,9 +53,9 @@
     @classmethod
     def supports(cls) -> ModelSupport():
         return cls.support
-
-<<<<<<< HEAD
-def get_model(model_cfg: DictConfig) -> nn.Module:
+    
+@DeprecationWarning
+def old_get_model(model_cfg: DictConfig) -> nn.Module:
     """ get model info and return a configured torch nn.Module instance """
     log.debug(f"get_model config: {model_cfg}")
     if model_cfg.get('cls') is None:
@@ -94,7 +86,7 @@
         model = model(config = args)
     else:
         model = model()
-=======
+    return model
 
 def get_hf_pretrained(model_cfg: DictConfig) -> nn.Module:
     """
@@ -110,7 +102,6 @@
         log.error(f'Could not find base model class for hf pretrained model with cfg: {model_cfg}')
         raise KeyError()
     model = model_cls.from_pretrained(model_id)
->>>>>>> e43f7982
     return model
 
 @dataclass
@@ -401,12 +392,7 @@
 class ONNXQTRModelWrapper(QTRModelWrapper):
 
     def __init__(self, model_cfg: DictConfig):
-<<<<<<< HEAD
-        super().__init__(model_cfg=model_cfg)
-        print(model_cfg)
-=======
         self.load_model(model_cfg)
->>>>>>> e43f7982
         self.model_type = ModelType.ONNX
         log.info(f'ONNX model is on: {onnxruntime.get_device()}')
 
@@ -454,18 +440,12 @@
             #np.save("global_in.npy", idx_cond.cpu().numpy())
 
         if labels is not None:
-<<<<<<< HEAD
             idict = {input_name: idx_cond.cpu().numpy(), "labels": labels.cpu().numpy()}
             warn_once(log, "labels are givin to external forwards pass wrapper but they are ignored inside onns models atm")
-=======
-            idict = {"input": idx_cond.cpu().numpy(), "labels": labels.cpu().numpy()}
-            warn_once(log, "labels are given to external forwards pass wrapper but they are ignored inside onnx models atm")
->>>>>>> e43f7982
         else:
             idict = {input_name: idx_cond.cpu().numpy()}
         # use infer_shapes()
         #forward pass of gpt model returns the non-softmaxed token predictions
-<<<<<<< HEAD
         odict = run_fn(self.model, idict)
         # print(odict)
         if "global_out" in odict.keys():
@@ -478,10 +458,6 @@
         else:
             logits = from_numpy(odict["output"]).to(device=device)
 
-=======
-        odict = execute_onnx(self.model, idict)
-        logits = from_numpy(odict["output"]).to(device=device)
->>>>>>> e43f7982
         return logits 
 
     def save_model(self):
