from typing import Tuple, Union, List, Dict, Any
from omegaconf import DictConfig, open_dict
import os
from dataclasses import dataclass
from qtransform.tokenizer.tokenizer import Tokenizer
from qtransform.utils.helper import load_checkpoint, load_onnx_model
from qtransform.utils.introspection import get_classes
from qtransform.model import QTRModelWrapper, ModelType
import torch
from torch import nn
import torch.nn.functional as F
from qonnx.core.onnx_exec import execute_onnx
from qonnx.core.modelwrapper import ModelWrapper
from enum import Enum
from logging import getLogger

log = getLogger(__name__)

<<<<<<< HEAD
class InferType(Enum):
    ONNX = 0
    CHECKPOINT = 1

@dataclass
class ModelData():
    """
    Dataclass to store the saved model, the type (onnx model or torch module) and the corresponding
    tokenizer for that model.
    """
    type: InferType 
    model: Union[nn.Module, ModelWrapper]
    tokenizer: Tokenizer
    name: str
    block_size: int
    #TODO: metadata (block_size)

@dataclass
class TokenizerConfig():
    """
    Config for ONNX models to specify with which tokenizer the input prompt should be encoded. It reflects the yaml config structure.
    """
    module: str = None
    encoding: str = None
    meta_path: str = None

@dataclass
class ONNXConfig():
    """
    Boilerplate class to represent infer config for ONNX models as ONNX models cannot save generic metadata about the training process
    such as dataset info, tokenizers, epochs etc. Instead, the data has to be supplied within the infer config to make sure that the generated
    tokens of the model are decoded correctly.
    """
    tokenizer: TokenizerConfig
    path: str = None

    def __setattr__(self, name, value):
        if name == "tokenizer":
            if not isinstance(value, Union[Dict, DictConfig, TokenizerConfig]):
                log.error(f'Attribute tokenizer of class ONNXConfig can only support Dicts or TokenizerConfig')
                raise TypeError()
            if isinstance(value, Union[Dict, DictConfig]):
                value = TokenizerConfig(**value)
        self.__dict__[name] = value


def load_model(cfg: DictConfig, device: torch.device) -> List[ModelData]:
    #TODO: this is only used in inference or benchmarking, unify loading of checkpoints and onnx models for all scripts
    """
    Loads an ONNX model and a torch checkpoint from paths supplied in the infer config.
    The function returns a dictionary with the loaded models, ready to be used for inference.
    The dictionary contains the keys "onnx" for ONNX models and "checkpoint" for torch checkpoints.
    It is not advised to specify both onnx models and checkpoints due to memory usage.
    """
    #if supplied, run inference on both onnx model and checkpoint
    models: List[ModelData] = list()
    onnx_model = ONNXConfig(**cfg.run.get('onnx_model', dict()))
    from_checkpoint_path = cfg.run.get('from_checkpoint', '')
    if from_checkpoint_path != None and onnx_model.path != None:
        log.warning(f'Specified both onnx models and checkpoints to load. Expect high memory consumption.')
    #onnx checkpoint
    #TODO: test this for non-quantized models
    if onnx_model.path != None:
        model = load_onnx_model(onnx_model["path"])
        tokenizer_classes: Dict[str, Any] = get_classes(tokenizer, Tokenizer)
        tokenizer = None
        for tokenizer_cls in tokenizer_classes.values():
            if tokenizer_cls.__module__.split('.')[-1] == onnx_model.tokenizer.module:
                tokenizer = tokenizer_cls({"encoding": onnx_model.tokenizer.encoding})
        if tokenizer is None:
            log.error(f'No tokenizer found for module: {onnx_model.tokenizer.module}')
            raise ValueError()
        tokenizer: Tokenizer = tokenizer_cls({"encoding": onnx_model.tokenizer.encoding})
        tokenizer.load_metadata(onnx_model.tokenizer.meta_path)
        raise NotImplementedError()
        #TODO: retrieve context length
        models.append(ModelData(type=InferType.ONNX, model=model, tokenizer=tokenizer, name= onnx_model.path))

    #torch checkpoint
    if from_checkpoint_path != None:
        #load model from checkpoint
        epoch, checkpoint = load_checkpoint(cfg=cfg)
        model_cfg = checkpoint.get('model_cfg')
        if model_cfg is None:
            log.warning(f'No model config in checkpoint specified. Inferring from hydra config.')
            model_cfg = cfg.get("model")
        if model_cfg is None:
            log.error(f'No model config specified.')
            raise KeyError()
        if "quantized" not in checkpoint:
            log.warning(f'No info specified if checkpoint is quantized. Assuming false.')
        elif checkpoint["quantized"]:
            log.warning(f'Behavior might be unexpected as checkpoint possibly contains quantized params.')


        
        from qtransform.model import get_model
        model = get_model(model_cfg)
        model.load_state_dict(checkpoint["model_state_dict"])
        model.to(device)
        #TODO: maybe implement a generic type checking method
        compile_model = cfg.run.get('compile', False)
        if not isinstance(compile_model, bool):
            log.warning(f'compile should be set to True or False, not {compile_model}. Defaulting to: False')
            compile_model = False
        # does not work for export atm because of fx trace and jit compile
        #if torch.__version__ >= (2,0) and compile_model:
        #    model = torch.compile(model) # requires PyTorch 2.0 (optional)
            

        # TODO reafactor no tokinzer loading in load model
        #tokenizer for model
        # tokenizer info saved in checkpoint or in hydra config
            

        # tokenizer_cfg = checkpoint.get("tokenizer_cfg")
        # if tokenizer_cfg is None:
        #     log.warning(f'Model checkpoint does not contain tokenizer information. Using tokenizer info from config')
        #     tokenizer_cfg = cfg.dataset.get("tokenizer")
        # if tokenizer_cfg is None:
        #     log.error(f'Tokenizer configuration neither specified in model checkpoint nor in hydra config.')
        #     raise KeyError()
        # tokenizer: Tokenizer = tokenizer_module.get_tokenizer(tokenizer_cfg)
        # #load metadata, including vocabulary for character tokenization
        # log.debug(tokenizer_cfg["meta"])
        # tokenizer.load_metadata(meta=tokenizer_cfg["meta"])
        # block_size = checkpoint["model_args"]["args"]["block_size"]
        
        models.append(ModelData(type=InferType.CHECKPOINT, model=model, name = from_checkpoint_path))
    else:
        log.warning(f'Path to checkpoint "{from_checkpoint_path}" is not a file.')
    if len(models) == 0:
        log.error(f'Could not load models with fields "onnx_model": {onnx_model.path}, "from_checkpoint": {from_checkpoint_path}')
        raise ValueError()
    
    return models

def forward_pass(model_type: InferType, model: Union[nn.Module, ModelWrapper], idx_cond: torch.Tensor, labels = None) -> Tuple[torch.Tensor, torch.Tensor]:
=======
def prepare_run(cfg: DictConfig): 
>>>>>>> e43f7982
    """
    all variables below could be singletons
        model (could also be singleton?)
        dataloaderwrapper (if needed)
        optimizer (if needed)
        scheduler (if needed)
        set tokenizer singleton
    """
    pass


@torch.no_grad()
def generate(model_wrapper: QTRModelWrapper, idx: torch.Tensor, max_new_tokens: int, temperature: float =1.0, top_k: int =None):
    """
    Take a conditioning sequence of indices idx (LongTensor of shape (b,t)) and complete
    the sequence max_new_tokens times, feeding the predictions back into the model each time.
    This works for both ONNX models and torch Modules.
    Most likely you'll want to make sure to be in model.eval() mode of operation for this.
    """
    if not isinstance(model_wrapper, QTRModelWrapper):
        log.error(f'Cannot generate text without QTRModelWrapper instance')
        raise TypeError()
    if model_wrapper.model_type == ModelType.PRETRAINED:
        log.warning(f'Inference for pretrained models not tested yet')
    for _ in range(max_new_tokens):
        # if the sequence context is growing too long we must crop it at block_size
        block_size = model_wrapper.model_cfg.args.block_size
        idx_cond = idx if idx.size(1) <= block_size else idx[:, -block_size:]
        # forward the model to get the logits for the index in the sequence
        # the results should not be softmaxed yet as they will be later within this function
        logits, _ = model_wrapper(idx_cond)
        # pluck the logits at the final step and scale by desired temperature
        if temperature is not None and temperature > 0 and  temperature > 1.0e-10:
            logits = logits[:, -1, :] / temperature
        else:
            logits = logits[:, -1, :] 
        # optionally crop the logits to only the top k options
        if top_k is not None:
            v, _ = torch.topk(logits, min(top_k, logits.size(-1)))
            logits[logits < v[:, [-1]]] = -float('Inf')
        # apply softmax to convert logits to (normalized) probabilities
        probs = F.softmax(logits, dim=-1)
        # sample from the distribution
        idx_next = torch.multinomial(probs, num_samples=1)
        # append sampled index to the running sequence and continue
        idx = torch.cat((idx, idx_next), dim=1)
    return idx
<|MERGE_RESOLUTION|>--- conflicted
+++ resolved
@@ -16,148 +16,7 @@
 
 log = getLogger(__name__)
 
-<<<<<<< HEAD
-class InferType(Enum):
-    ONNX = 0
-    CHECKPOINT = 1
-
-@dataclass
-class ModelData():
-    """
-    Dataclass to store the saved model, the type (onnx model or torch module) and the corresponding
-    tokenizer for that model.
-    """
-    type: InferType 
-    model: Union[nn.Module, ModelWrapper]
-    tokenizer: Tokenizer
-    name: str
-    block_size: int
-    #TODO: metadata (block_size)
-
-@dataclass
-class TokenizerConfig():
-    """
-    Config for ONNX models to specify with which tokenizer the input prompt should be encoded. It reflects the yaml config structure.
-    """
-    module: str = None
-    encoding: str = None
-    meta_path: str = None
-
-@dataclass
-class ONNXConfig():
-    """
-    Boilerplate class to represent infer config for ONNX models as ONNX models cannot save generic metadata about the training process
-    such as dataset info, tokenizers, epochs etc. Instead, the data has to be supplied within the infer config to make sure that the generated
-    tokens of the model are decoded correctly.
-    """
-    tokenizer: TokenizerConfig
-    path: str = None
-
-    def __setattr__(self, name, value):
-        if name == "tokenizer":
-            if not isinstance(value, Union[Dict, DictConfig, TokenizerConfig]):
-                log.error(f'Attribute tokenizer of class ONNXConfig can only support Dicts or TokenizerConfig')
-                raise TypeError()
-            if isinstance(value, Union[Dict, DictConfig]):
-                value = TokenizerConfig(**value)
-        self.__dict__[name] = value
-
-
-def load_model(cfg: DictConfig, device: torch.device) -> List[ModelData]:
-    #TODO: this is only used in inference or benchmarking, unify loading of checkpoints and onnx models for all scripts
-    """
-    Loads an ONNX model and a torch checkpoint from paths supplied in the infer config.
-    The function returns a dictionary with the loaded models, ready to be used for inference.
-    The dictionary contains the keys "onnx" for ONNX models and "checkpoint" for torch checkpoints.
-    It is not advised to specify both onnx models and checkpoints due to memory usage.
-    """
-    #if supplied, run inference on both onnx model and checkpoint
-    models: List[ModelData] = list()
-    onnx_model = ONNXConfig(**cfg.run.get('onnx_model', dict()))
-    from_checkpoint_path = cfg.run.get('from_checkpoint', '')
-    if from_checkpoint_path != None and onnx_model.path != None:
-        log.warning(f'Specified both onnx models and checkpoints to load. Expect high memory consumption.')
-    #onnx checkpoint
-    #TODO: test this for non-quantized models
-    if onnx_model.path != None:
-        model = load_onnx_model(onnx_model["path"])
-        tokenizer_classes: Dict[str, Any] = get_classes(tokenizer, Tokenizer)
-        tokenizer = None
-        for tokenizer_cls in tokenizer_classes.values():
-            if tokenizer_cls.__module__.split('.')[-1] == onnx_model.tokenizer.module:
-                tokenizer = tokenizer_cls({"encoding": onnx_model.tokenizer.encoding})
-        if tokenizer is None:
-            log.error(f'No tokenizer found for module: {onnx_model.tokenizer.module}')
-            raise ValueError()
-        tokenizer: Tokenizer = tokenizer_cls({"encoding": onnx_model.tokenizer.encoding})
-        tokenizer.load_metadata(onnx_model.tokenizer.meta_path)
-        raise NotImplementedError()
-        #TODO: retrieve context length
-        models.append(ModelData(type=InferType.ONNX, model=model, tokenizer=tokenizer, name= onnx_model.path))
-
-    #torch checkpoint
-    if from_checkpoint_path != None:
-        #load model from checkpoint
-        epoch, checkpoint = load_checkpoint(cfg=cfg)
-        model_cfg = checkpoint.get('model_cfg')
-        if model_cfg is None:
-            log.warning(f'No model config in checkpoint specified. Inferring from hydra config.')
-            model_cfg = cfg.get("model")
-        if model_cfg is None:
-            log.error(f'No model config specified.')
-            raise KeyError()
-        if "quantized" not in checkpoint:
-            log.warning(f'No info specified if checkpoint is quantized. Assuming false.')
-        elif checkpoint["quantized"]:
-            log.warning(f'Behavior might be unexpected as checkpoint possibly contains quantized params.')
-
-
-        
-        from qtransform.model import get_model
-        model = get_model(model_cfg)
-        model.load_state_dict(checkpoint["model_state_dict"])
-        model.to(device)
-        #TODO: maybe implement a generic type checking method
-        compile_model = cfg.run.get('compile', False)
-        if not isinstance(compile_model, bool):
-            log.warning(f'compile should be set to True or False, not {compile_model}. Defaulting to: False')
-            compile_model = False
-        # does not work for export atm because of fx trace and jit compile
-        #if torch.__version__ >= (2,0) and compile_model:
-        #    model = torch.compile(model) # requires PyTorch 2.0 (optional)
-            
-
-        # TODO reafactor no tokinzer loading in load model
-        #tokenizer for model
-        # tokenizer info saved in checkpoint or in hydra config
-            
-
-        # tokenizer_cfg = checkpoint.get("tokenizer_cfg")
-        # if tokenizer_cfg is None:
-        #     log.warning(f'Model checkpoint does not contain tokenizer information. Using tokenizer info from config')
-        #     tokenizer_cfg = cfg.dataset.get("tokenizer")
-        # if tokenizer_cfg is None:
-        #     log.error(f'Tokenizer configuration neither specified in model checkpoint nor in hydra config.')
-        #     raise KeyError()
-        # tokenizer: Tokenizer = tokenizer_module.get_tokenizer(tokenizer_cfg)
-        # #load metadata, including vocabulary for character tokenization
-        # log.debug(tokenizer_cfg["meta"])
-        # tokenizer.load_metadata(meta=tokenizer_cfg["meta"])
-        # block_size = checkpoint["model_args"]["args"]["block_size"]
-        
-        models.append(ModelData(type=InferType.CHECKPOINT, model=model, name = from_checkpoint_path))
-    else:
-        log.warning(f'Path to checkpoint "{from_checkpoint_path}" is not a file.')
-    if len(models) == 0:
-        log.error(f'Could not load models with fields "onnx_model": {onnx_model.path}, "from_checkpoint": {from_checkpoint_path}')
-        raise ValueError()
-    
-    return models
-
-def forward_pass(model_type: InferType, model: Union[nn.Module, ModelWrapper], idx_cond: torch.Tensor, labels = None) -> Tuple[torch.Tensor, torch.Tensor]:
-=======
 def prepare_run(cfg: DictConfig): 
->>>>>>> e43f7982
     """
     all variables below could be singletons
         model (could also be singleton?)
