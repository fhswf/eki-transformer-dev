--- conflicted
+++ resolved
@@ -1,11 +1,6 @@
-<<<<<<< HEAD
-from typing import Union, List, Dict, Any, Tuple
-from omegaconf import DictConfig
-=======
 from typing import Tuple, Union, List, Dict, Any
 from omegaconf import DictConfig, open_dict
 import os
->>>>>>> a3e26b07
 from dataclasses import dataclass
 from qtransform.dataset.tokenizer.tokenizer import Tokenizer
 from qtransform.dataset import tokenizer as tokenizer_module
@@ -134,21 +129,6 @@
         # TODO reafactor no tokinzer loading in load model
         #tokenizer for model
         # tokenizer info saved in checkpoint or in hydra config
-<<<<<<< HEAD
-        tokenizer_cfg = checkpoint.get("tokenizer_cfg")
-        if tokenizer_cfg is None:
-            log.warning(f'Model checkpoint does not contain tokenizer information. Using tokenizer info from config')
-            tokenizer_cfg = cfg.dataset.get("tokenizer")
-        if tokenizer_cfg is None:
-            log.error(f'Tokenizer configuration neither specified in model checkpoint nor in hydra config.')
-            raise KeyError()
-        tokenizer: Tokenizer = tokenizer_module.get_tokenizer(tokenizer_cfg)
-        #load metadata, including vocabulary for character tokenization
-        log.debug(tokenizer_cfg["meta"])
-        tokenizer.load_metadata(meta=tokenizer_cfg["meta"])
-        block_size = checkpoint["model_cfg"]["args"]["block_size"]
-        models.append(ModelData(type=InferType.CHECKPOINT, model=model, tokenizer=tokenizer, name = from_checkpoint_path, block_size=block_size))
-=======
             
 
         # tokenizer_cfg = checkpoint.get("tokenizer_cfg")
@@ -165,7 +145,6 @@
         # block_size = checkpoint["model_args"]["args"]["block_size"]
         
         models.append(ModelData(type=InferType.CHECKPOINT, model=model, name = from_checkpoint_path))
->>>>>>> a3e26b07
     else:
         log.warning(f'Path to checkpoint "{from_checkpoint_path}" is not a file.')
     if len(models) == 0:
