--- conflicted
+++ resolved
@@ -48,29 +48,6 @@
     from qtransform.model import QTRModelWrapper
     log.debug(f"Model config {cfg.model}")
     model_wrapper: QTRModelWrapper = get_model_wrapper(cfg.model)
-<<<<<<< HEAD
-    print(" ")
-    print(cfg.model)
-    block_size = None
-    _a = re.findall(r"qonnx_[0-9]+_[0-9]+", str(cfg.model.get("from_file")))
-    if len(_a) == 1: # get block size from filename "qonnx_1_128_..." if present otherwise use config
-        block_size = int(re.findall(r"[0-9]+$", _a[0])[0])
-    else:
-        if model_wrapper.model_cfg.get("args", None) is not None and model_wrapper.model_cfg.args.get("block_size") is not None:
-            block_size = model_wrapper.model_cfg.args.get("block_size")
-    print(block_size)
-    data_loader_tuples  = get_dataloader_and_tokenizer(cfg, block_size)
-    if len(data_loader_tuples) == 3:
-        _, _, bench_dataloader  = data_loader_tuples
-    elif len(data_loader_tuples) == 2:
-        log.warning("using eval dataloader as benchmarking, as no bench_dataloader was provided")
-        _, bench_dataloader = data_loader_tuples
-    elif len(data_loader_tuples) == 1:
-        log.warning("get_dataloader_and_tokenizer did only return one dataloader, be careful this dataset split was not used for training ")
-        bench_dataloader = data_loader_tuples
-    else:
-        raise ValueError(f"To many dataloader where returned from 'get_dataloader_and_tokenizer'. Maybe redo this mapping?")
-=======
     model_wrapper.to(device = device)
 
     #dataset
@@ -81,7 +58,6 @@
     from qtransform.dataset import DataLoaderWrapper, DatasetSplitType
     dataloader_wrapper = DataLoaderWrapper(cfg.dataset)
     bench_dataloader = dataloader_wrapper.get_loader(DatasetSplitType.BENCH)
->>>>>>> e43f7982
 
     if cfg.run.profile:
         #benchmark resource consumption (https://pytorch.org/tutorials/recipes/recipes/profiler_recipe.html)
@@ -96,18 +72,7 @@
 
 def benchmark(cfg, model_wrapper: QTRModelWrapper, bench_dataloader) -> Union[str, None]:
     print(model_wrapper.model)
-<<<<<<< HEAD
-    if "num_samples" not in cfg.run:
-        if "max_iters" in cfg.run:
-            lens = min(len(bench_dataloader), cfg.run.max_iters)
-        else:
-            lens = len(bench_dataloader)
-    else:
-        lens = min(len(bench_dataloader), cfg.run.num_samples)
-
-=======
     lens = min(len(bench_dataloader), cfg.run.max_iters)
->>>>>>> e43f7982
     log.info(f"Datalaoder has {len(bench_dataloader)} number of samples ")
     log.info(f"Running Benchmark for {lens} samples")
     log.warning(f"Datalaoder length might not be correct")
@@ -122,11 +87,7 @@
     if isinstance(model_wrapper.model, torch.nn.Module):
         model_wrapper.model.eval()
     for i, data in enumerate(bench_dataloader): 
-<<<<<<< HEAD
-       
-=======
         log.debug(f'Iteration: {i}')
->>>>>>> e43f7982
         if i >= lens:
             break
         inputs = None
@@ -143,16 +104,10 @@
         with torch.no_grad():
             inputs = inputs.to(device_singleton.device)
             labels = labels.to(device_singleton.device)
-<<<<<<< HEAD
-            print(i, inputs.size(), labels.size())
-            print(inputs, labels)
-            cond_model_shifts_targets_internally = model_wrapper.model_cfg.args.get("shift_targets") and model_wrapper.model_cfg.get("calc_loss_in_model")
-=======
 
             shift_targets = model_wrapper.model_cfg.args.shift_targets
             calc_loss_in_model = model_wrapper.model_cfg.calc_loss_in_model
             cond_model_shifts_targets_internally = model_wrapper.model_cfg.args.shift_targets and calc_loss_in_model
->>>>>>> e43f7982
             cond_labels_eq_input = torch.all(inputs == labels).item()   # data loader supplies labels and inputs without shifted labels to the right => needs to be done by model
 
             # TODO maybe we can support this but then would would need 8 if else statements here
