command: infer

<<<<<<< HEAD
from_checkpoint: 
=======
model_dir: models #either absolute path to the directory containing checkpoints or relative path under qtransform/output
from_checkpoint: ??? #filename of checkpoint to load

num_samples: 10 #generate num_samples 
max_new_tokens: 500
temperature: 0.8
top_k: 200
start: "\n" #generates text starting with #start (\n, "<|endoftext|>" or etc.) Can also specify a file, use as: "FILE:prompt.txt" where prompt.txt is absolute

to_file: "" #write generated text into file. if empty, write onto stdout
>>>>>>> 9aa4f1a4

onnx_model:<|MERGE_RESOLUTION|>--- conflicted
+++ resolved
@@ -1,10 +1,7 @@
 command: infer
 
-<<<<<<< HEAD
-from_checkpoint: 
-=======
 model_dir: models #either absolute path to the directory containing checkpoints or relative path under qtransform/output
-from_checkpoint: ??? #filename of checkpoint to load
+from_checkpoint:  #filename of checkpoint to load
 
 num_samples: 10 #generate num_samples 
 max_new_tokens: 500
@@ -13,6 +10,5 @@
 start: "\n" #generates text starting with #start (\n, "<|endoftext|>" or etc.) Can also specify a file, use as: "FILE:prompt.txt" where prompt.txt is absolute
 
 to_file: "" #write generated text into file. if empty, write onto stdout
->>>>>>> 9aa4f1a4
 
 onnx_model: