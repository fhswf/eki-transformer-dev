import logging
from typing import Any
from omegaconf import DictConfig, OmegaConf, open_dict
import os
import torch
from torch import nn
from torch import optim
from torch.optim import lr_scheduler
from torch.utils import data
from torch.utils.tensorboard import SummaryWriter
from datetime import datetime
import torch.nn.functional as F
from qtransform.utils import load_checkpoint, save_checkpoint
from pprint import PrettyPrinter
from qtransform import device_singleton

log = logging.getLogger(__name__)

def run(cfg: DictConfig):
    """ launches training with provided config"""
    log.info("================")
    log.info("Running Training")
    log.info("================")
    timestamp = datetime.now().strftime('%Y-%m-%d_%H:%M:%S')
    log.info(f"time is: {timestamp}")
    #torch.backends.cudnn.allow_tf32 = True # allow tf32 on cudnn
    ## note: float16 data type will automatically use a GradScaler
    #ptdtype = {'float32': torch.float32, 'bfloat16': torch.bfloat16, 'float16': torch.float16}[dtype]
    device_singleton.device = cfg.device
    device = device_singleton.device
    if device.type == 'cuda':
        cuda_kwargs = {'pin_memory': True,}
        #struct flag of dictconf prevents additional keys to be added (https://omegaconf.readthedocs.io/en/latest/usage.html#struct-flag)
        with open_dict(cfg.dataset.dataloader):
            cfg.dataset.dataloader.update(cuda_kwargs)
    torch.manual_seed(cfg.seed)    
    log.info(f"number of torch dataloader: {str(cfg.dataset.dataloader.num_workers)}")

    from qtransform.model import get_model
    model = get_model(cfg.model)
    model.train()
    #only parameters (type torch.nn.parameter.Parameter) are moved to the device, not Tensors
    #this is a problem if a layer uses a Tensor during the forward pass as the Tensor is not moved to the device with model.to(device)
    model.to(device=device)

    from qtransform.dataset import get_data, get_loader, DatasetWrapper
    data_wrapper: DatasetWrapper = get_data(cfg.dataset)
    data_wrapper.load_dataset()
    dataset_train = data_wrapper.dataset_info.train
    dataset_eval = data_wrapper.dataset_info.eval
    if cfg.dataset.sizes.train >= 1.0:
        log.warning(f'Training on the entirety of the dataset without leaving some data for testing.')
    #check if batch_size batches are going to be performed
    from torch.utils.data import Dataset
    def check_dataset_size(name: str, dataset: Dataset):
        batch_size = cfg.dataset.dataloader.batch_size
        #model which is not an llm is loaded
        if cfg.dataset.args.get('block_size') is None:
            log.info(f'Model for dataset {name} presumably is not an LLM as the block size has not been specified')
            return
        block_size = cfg.dataset.args.block_size
        if batch_size * block_size > len(dataset):
            log.warning(f'The product of batch_size {batch_size} and block_size {block_size} is larger than the dataset {name}, causing the dataloader to skip batches. Maybe check the split size?')
    check_dataset_size("train", dataset_train)
    train_dataloader = get_loader(dataloader_cfg = cfg.dataset.dataloader, data = dataset_train)
    if dataset_eval is not None:
        check_dataset_size("eval", dataset_eval)
        eval_dataloader = get_loader(dataloader_cfg = cfg.dataset.dataloader, data = dataset_eval)
    else:
<<<<<<< HEAD
        train_datalaoder = data_lodaer_maybe_tuple
        eval_dataoader = None

    if 'train' in train_datalaoder:
        train_datalaoder = train_datalaoder['train']
    if eval_dataoader and 'test' in eval_dataoader:
        eval_dataoader = eval_dataoader['test']
    if eval_dataoader and 'test' in eval_dataoader:
        eval_dataoader = eval_dataoader['test']

    if not isinstance(train_datalaoder, data.DataLoader):
        train_datalaoder = get_loader(data=train_datalaoder, dataloader_cfg=cfg.dataset.dataloader)
    if eval_dataoader is not None and not isinstance(eval_dataoader, data.DataLoader):
        eval_dataoader   = get_loader(data=eval_dataoader, dataloader_cfg=cfg.dataset.dataloader)
=======
        eval_dataloader = None
>>>>>>> 0805f7bc

    from qtransform.optim import get_optim#, get_scheduler
    log.debug(f"optim config: {cfg.optim}")
    #optimizer = optim.Adadelta(model.parameters(), lr=cfg.optim.learning_rate)
    optimizer = get_optim(model=model, optim_cfg=cfg.optim)
    log.debug(f'Configured optimizer ({type(optimizer)}): {optimizer}')
    # TODO dynamic scheduler
    scheduler = lr_scheduler.StepLR(optimizer, step_size=1)

    last_checkpoint = None
    # lets go
    quant_cfg = cfg.get('quantization')
    if quant_cfg and quant_cfg.quantize:    
        log.debug(f'Running quantized model')    
        quant_cfg.device = device.type
        from qtransform.quantization import get_quantizer
        quantizer, model_quant_cfg = get_quantizer(quant_cfg, model=model)
        #add qat qparams (scale and zero)
        model = quantizer.get_quantized_model(model_quant_cfg, inplace=True)
        #calibrate the scales for each weight and activation
        # TODO make this a decorator so it can return stuff
        model = quantizer.train_qat(model, train, [cfg, device, train_datalaoder, eval_dataoader, optimizer,scheduler, timestamp])
    else:
        last_checkpoint = train(cfg=cfg, device=device, model=model, train_data_loader=train_dataloader, eval_data_loader=eval_dataloader, optimizer=optimizer, scheduler=scheduler, timestamp=timestamp)

    # maybe subsequent jobs can be managed by hydra in the future?
    # when this paradigm comes up more frequently we have to make this a thing ....
    if cfg.run.get("export") and last_checkpoint:
        from qtransform.run import export
        OmegaConf.update(cfg, "run.from_checkpoint", last_checkpoint, force_add=True)
        export.run(cfg)
        
def train(model: nn.Module, cfg: DictConfig, device, train_data_loader: data.DataLoader, eval_data_loader: data.DataLoader,
           optimizer: optim.Optimizer, scheduler: lr_scheduler.LRScheduler, timestamp: datetime) -> Any:
    """ training over epochs with periodic logging and saving"""
    mini_run = False
    epochs_to_run = None
    last_checkpoint = None
    if cfg.run.epochs == 0:
        cfg.run["epochs"] = 1
        log.warn("cfg.run.epochs is 0, performing mini training dry run")
        mini_run = True

    if "from_checkpoint" in cfg.run and cfg.run.from_checkpoint:
        log.info(f"Resuming training from {cfg.run.from_checkpoint}")
        from_epoch, checkpoint = load_checkpoint(cfg)
        log.info(f"Epoch is {from_epoch}, running for {cfg.run.epochs}")
        cfg.run.epochs = from_epoch + cfg.run.epochs
  
        if 'model_state_dict' not in checkpoint:
            log.error("Can not load checkpoint with no model_state_dict")
            raise KeyError
        if 'optimizer_state_dict' not in checkpoint:
            log.error("Can not load checkpoint with no optimizer_state_dict")
            raise KeyError
        model.load_state_dict(checkpoint['model_state_dict'])
        optimizer.load_state_dict(checkpoint['optimizer_state_dict'])
        metrics = {}
        
        if 'metrics' not in checkpoint:
            log.warn("no metrics found in checkpoint")
        else:
            metrics = checkpoint['metrics']

        epochs_to_run = range(from_epoch + 1, cfg.run.epochs + 1)
    else:
        log.info(f"Starting new training")
        epochs_to_run = range(1, cfg.run.epochs + 1)

        
    # training loop
    for epoch in epochs_to_run:
        log.info(f"EPOCH: {epoch}/{cfg.run.epochs}")

        metrics = train_one_epoch(cfg, device, model, train_data_loader, optimizer, mini_run)
        log.info(str(metrics))

        ## eval
        #if epoch % cfg.run.eval_epoch_interval == 0 and eval_data_loader is not None:
        #    eval_result = eval_model(cfg, device, model, eval_data)
        #    # TODO log data

        if epoch % cfg.run.save_epoch_interval == 0 or epoch % cfg.run.epochs == 0: 
            ## interval or end of training, epochs is also 1 for mini_run
            last_checkpoint = save_checkpoint(cfg=cfg, model=model, optimizer=optimizer, timestamp=timestamp, epoch=epoch, metrics=metrics, model_cfg=cfg.model)

        # advance learning rate
        scheduler.step()
    return last_checkpoint

def train_one_epoch(cfg: DictConfig, device, model: nn.Module, train_data: data.DataLoader,
           optimizer: optim.Optimizer, mini_run: bool=False) -> Any:
    """ training loop over steps/batches """
    model.train() #if it was quantized, it could have been set to eval
    last_loss = 0
    running_loss = 0
    #cfg is entire hydra config
    for i, data in enumerate(train_data):
        optimizer.zero_grad()  # Zero your gradients for every batch
        #token tensor of length block_size (context length)
        inputs, labels = data
        inputs = inputs.to(device_singleton.device)
        labels = labels.to(device_singleton.device)
        if cfg.model.calc_loss_in_model:
            outputs, loss = model(inputs, labels)
        else:
            outputs = model(inputs)
            loss = F.nll_loss(outputs, labels)
        loss.backward()
        #clip gradients to prevent vanishing/exploding gradient problem
        # (https://neptune.ai/blog/understanding-gradient-clipping-and-how-it-can-fix-exploding-gradients-problem)
        if isinstance(cfg.run.get("grad_clip"), float) and cfg.run.grad_clip > 0.0:
            nn.utils.clip_grad_value_(model.parameters(), clip_value=cfg.run.grad_clip)
        optimizer.step()

        running_loss += loss.item()
        if i % cfg.run.log_steps_interval == 0:
            last_loss = running_loss / cfg.run.log_steps_interval # loss per batch
            log.info(f'  batch {i} loss: {last_loss}')
            running_loss = 0
            ## TODO tensorboard logging and other types of reporting
        if mini_run and i>=200: # run for more than one data point
            break
        #dataloaders for custom implemented datasets iterate endlessly
        elif i>= cfg.run.max_iters:
            break
    return last_loss    


# TODO

@torch.no_grad()
def eval_model(cfg: DictConfig, device, model: nn.Module, evaldata: data.Dataset):
    for i, vdata in enumerate(evaldata.loader):
        vinputs, vlabels = vdata
        voutputs = model(vinputs)
        vloss = loss_fn(voutputs, vlabels)
        running_vloss += vloss
    avg_vloss = running_vloss / (i + 1)
    return avg_loss, avg_vloss


@torch.no_grad()
def estimate_loss(cfg: DictConfig, model: nn.Module):
    out = {}
    model.eval()
    for split in ['train', 'val']:
        losses = torch.zeros(eval_iters)
        for k in range(eval_iters):
            X, Y = get_batch(split)
            with ctx:
                logits, loss = model(X, Y)
            losses[k] = loss.item()
        out[split] = losses.mean()
    model.train()
    return out<|MERGE_RESOLUTION|>--- conflicted
+++ resolved
@@ -67,24 +67,7 @@
         check_dataset_size("eval", dataset_eval)
         eval_dataloader = get_loader(dataloader_cfg = cfg.dataset.dataloader, data = dataset_eval)
     else:
-<<<<<<< HEAD
-        train_datalaoder = data_lodaer_maybe_tuple
-        eval_dataoader = None
-
-    if 'train' in train_datalaoder:
-        train_datalaoder = train_datalaoder['train']
-    if eval_dataoader and 'test' in eval_dataoader:
-        eval_dataoader = eval_dataoader['test']
-    if eval_dataoader and 'test' in eval_dataoader:
-        eval_dataoader = eval_dataoader['test']
-
-    if not isinstance(train_datalaoder, data.DataLoader):
-        train_datalaoder = get_loader(data=train_datalaoder, dataloader_cfg=cfg.dataset.dataloader)
-    if eval_dataoader is not None and not isinstance(eval_dataoader, data.DataLoader):
-        eval_dataoader   = get_loader(data=eval_dataoader, dataloader_cfg=cfg.dataset.dataloader)
-=======
         eval_dataloader = None
->>>>>>> 0805f7bc
 
     from qtransform.optim import get_optim#, get_scheduler
     log.debug(f"optim config: {cfg.optim}")
