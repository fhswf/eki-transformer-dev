--- conflicted
+++ resolved
@@ -66,7 +66,6 @@
     optimizer = optim.Adadelta(model.parameters(), lr=cfg.optim.learning_rate)
     scheduler = lr_scheduler.StepLR(optimizer, step_size=1)
 
-<<<<<<< HEAD
     """
     model = Net()
     optimizer = optim.SGD(model.parameters(), lr=0.001, momentum=0.9)
@@ -92,9 +91,6 @@
         model = quantizer.export_model(model, output_path)
     else:
         train(cfg=cfg, device=device, model=model, train_data_loader=train_datalaoder, eval_data_loader=eval_dataoader, optimizer=optimizer, scheduler=scheduler, timestamp=timestamp)
-=======
-    train(cfg=cfg, device=device, model=model, train_data_loader=train_datalaoder, eval_data_loader=eval_dataoader, optimizer=optimizer, scheduler=scheduler, timestamp=timestamp)
->>>>>>> 1c5c03ac
 
 
 def train(model: nn.Module, cfg: DictConfig, device, train_data_loader: data.DataLoader, eval_data_loader: data.DataLoader,
@@ -136,8 +132,6 @@
         #if epoch % cfg.run.eval_epoch_interval == 0:
         #    eval_result = eval_model(cfg, device, model, eval_data)
         #    # TODO log data
-<<<<<<< HEAD
-
         # save model checkpoint
         # in case we want this stuff to be configurable via env, then this should maybe be handled by hydra
         #if  __package__.split(".")[0].upper() + "_" + "model_dir".upper() in os.environ:
@@ -162,11 +156,6 @@
                 }, f=checkpoint_path)
             log.info(f"Model checkpoint saved to {checkpoint_path}")
         # advance learning rate
-=======
-        if epoch % cfg.run.save_epoch_interval == 0:
-            save_checkpoint(cfg, model, optimizer, timestamp, metrics, epoch)
-    
->>>>>>> 1c5c03ac
         scheduler.step()
 
 
