import logging
from typing import Any, Tuple, Union
from omegaconf import DictConfig, OmegaConf, open_dict
import os
import torch
from torch import nn
from torch import optim
from torch.optim import lr_scheduler
from torch.utils import data as torch_data #prevent naming conflict with data from dataloaders
from torch.utils.tensorboard import SummaryWriter
from datetime import datetime
import torch.nn.functional as F
from pprint import PrettyPrinter
from time import time

from qtransform.utils import save_checkpoint
from qtransform.tokenizer.tokenizer_singleton import tokenizer_singleton
from qtransform import device_singleton
from qtransform.utils.helper import load_state_dict_proxy
from qtransform.model import QTRModelWrapper, get_model_wrapper, DynamicCheckpointQTRModelWrapper
from qtransform import ConfigSingleton

log = logging.getLogger(__name__)
from torch.profiler import profile, record_function, ProfilerActivity

from functools import lru_cache

# Keep track of 10 different messages and then warn again
@lru_cache(1)
def warn_once(logger: logging.Logger, msg: str):
    logger.warning(msg)

def run(cfg: DictConfig):
    """ launches training with provided config"""
    log.info("================")
    log.info("Running Training")
    log.info("================")
    timestamp = datetime.now().strftime('%Y-%m-%d_%H:%M:%S')
    log.info(f"time is: {timestamp}")
    torch.autograd.set_detect_anomaly(True)
    #torch.backends.cudnn.allow_tf32 = True # allow tf32 on cudnn
    ## note: float16 data type will automatically use a GradScaler
    #ptdtype = {'float32': torch.float32, 'bfloat16': torch.bfloat16, 'float16': torch.float16}[dtype]

    if "dataloader" not in cfg.dataset:
        log.error(f"dataloder not specified for dataset: {cfg.dataset.name}. Use dataset=huggingface to get one automaticly.")
    device_singleton.device = cfg.device
    device = device_singleton.device
    if device.type == 'cuda':
        cuda_kwargs = {'pin_memory': True,}
        #struct flag of dictconf prevents additional keys to be added (https://omegaconf.readthedocs.io/en/latest/usage.html#struct-flag)
        with open_dict(cfg.dataset.dataloader):
            cfg.dataset.dataloader.update(cuda_kwargs)
    torch.manual_seed(cfg.seed)    
    log.info(f"number of torch dataloader: {str(cfg.dataset.dataloader.num_workers)}")
    model_wrapper: DynamicCheckpointQTRModelWrapper = get_model_wrapper(cfg.model)
    #TODO: move quant_config as subconfig into model_cfg to perform quantization within modelwrapper
    quant_cfg = cfg.get('quantization')
    if quant_cfg and quant_cfg.quantize:
        if not model_wrapper.quantized:    
            log.info(f'Quantizing model')
            model_wrapper.quantize_model(quant_cfg)
        else:
            warn_once(log, f'Model was already quantized, ignoring quant_cfg from hydra')
        #from qtransform.quantization import get_quantizer
        #quantizer, model_quant_cfg = get_quantizer(quant_cfg, model=model)
        #model, replace_layers_later = quantizer.get_quantized_model(model_quant_cfg, inplace=True)
        #quantize last layers (batchnorm). parmams last saved checkpoint do not entirely reflect current model anymore 
        #if replace_layers_later is not None:
        #    model, _ = quantizer.get_quantized_model(replace_layers_later)
    assert isinstance(model_wrapper, DynamicCheckpointQTRModelWrapper), f'Model should be torch module, not {type(model_wrapper)}'
    #only parameters (type torch.nn.parameter.Parameter) are moved to the device, not non-named Tensors
    #this is a problem if a layer uses a non-named Tensor during the forward pass
<<<<<<< HEAD
    model.to(device=device)
    # compiling fails export due to https://github.com/pytorch/pytorch/issues/111319
    #if torch.__version__ >= (2,0) and cfg.run.compile:
    #    model = torch.compile(model) # requires PyTorch 2.0 (optional)
    log.info(f"unquantized {model}")
    data_loader_tuples  = get_dataloader_and_tokenizer(cfg, model.config.block_size)
    if len(data_loader_tuples) == 3:
        train_dataloader, eval_dataloader, _  = data_loader_tuples
    elif len(data_loader_tuples) == 2:
        train_dataloader, eval_dataloader = data_loader_tuples
    elif len(data_loader_tuples) == 1:
        train_dataloader = data_loader_tuples
        eval_dataloader = None
=======
    model_wrapper.to(device=device)
    log.debug(model_wrapper.model)

    if model_wrapper.epochs >= 1:
        cfg.run.epochs = model_wrapper.epochs + cfg.run.epochs
        #TODO: construct absolute filepath for checkpoint
        log.info(f"Resuming training from: {cfg.model.from_file}")
        log.info(f"Epoch is {model_wrapper.epochs}, running for {cfg.run.epochs}")
>>>>>>> e43f7982
    else:
        log.info(f"Starting new training")

    #elif "from_pretrained" in cfg.run and isinstance(cfg.run.from_pretrained, str):
    #    log.info(f"Loading model state dict from {cfg.run.from_pretrained}")
    #    from qtransform.model.gpt import GPT
    #    if not isinstance(model, GPT):
    #        log.error("from from_pretrained only works for GPT style model for now")
    #        raise Exception
    #    model = GPT.from_pretrained(model=model, model_type=cfg.run.from_pretrained)
    #    epochs_to_run = range(1, cfg.run.epochs + 1)

    tokenizer_singleton.tokenizer = cfg.tokenizer
    from qtransform.dataset import DataLoaderWrapper, DatasetSplitType
    dataloader_wrapper = DataLoaderWrapper(cfg.dataset)
    train_dataloader = dataloader_wrapper.get_loader(DatasetSplitType.TRAIN)
    eval_dataloader = dataloader_wrapper.get_loader(DatasetSplitType.EVAL)

    from qtransform.optim import get_optim, get_scheduler
    log.debug(f"optim config: {cfg.optim}")
    #optimizer = optim.Adadelta(model.parameters(), lr=cfg.optim.learning_rate)
    optimizer = get_optim(model=model_wrapper.model, optim_cfg=cfg.optim)
    log.debug(f'Configured optimizer ({type(optimizer)}): {optimizer}')
    scheduler = get_scheduler(optimizer=optimizer, scheduler_cfg = cfg.optim.scheduler)
    log.debug(f'Scheduler: {scheduler}')
    last_checkpoint = None
    # lets go
<<<<<<< HEAD
    quant_cfg = cfg.get('quantization')
    if quant_cfg and quant_cfg.quantize:    
        log.info(f'Running quantized model')
        from qtransform.quantization import get_quantizer
        quantizer, model_quant_cfg = get_quantizer(quant_cfg, model=model)
        model, replace_layers_later = quantizer.get_quantized_model(model_quant_cfg, inplace=True)
        model.to(device=device)
        # TODO make this a decorator so it can return stuff
        log.debug(f"quantized Model:{model}")
        last_checkpoint = quantizer.train_qat(model, train, [cfg, device, train_dataloader, eval_dataloader, optimizer,scheduler, timestamp])
        #quantize last layers (batchnorm). parmams last saved checkpoint do not entirely reflect current model anymore 
        if replace_layers_later is not None:
            model, _ = quantizer.get_quantized_model(replace_layers_later)
    else:
        
        #if hasattr(log,"trace"): log.trace(model)
        last_checkpoint = train(cfg=cfg, device=device, model=model, train_data_loader=train_dataloader, eval_data_loader=eval_dataloader, optimizer=optimizer, scheduler=scheduler, timestamp=timestamp)
=======
    last_checkpoint = train(
        cfg=cfg, 
        device=device, 
        model_wrapper=model_wrapper,
        train_data_loader=train_dataloader, 
        eval_data_loader=eval_dataloader,
        optimizer=optimizer, 
        scheduler=scheduler, 
        timestamp=timestamp
    )
>>>>>>> e43f7982
    # maybe subsequent jobs can be managed by hydra in the future?
    # when this paradigm comes up more frequently we have to make this a thing ....
    log.debug("Finished training model")
    #update from_file for next run
    with open_dict(cfg):
        log.info(f'Updating from_file for rerun')
        cfg.model.from_file.filename = last_checkpoint
        cfg.model.from_file.model_dir = None


    #write checkpoint into fifo if model is not exported, otherwise write path to onnx model into fifo
    from qtransform.utils.helper import write_to_pipe
    if cfg.run.get("export") and last_checkpoint:
        from qtransform.run import export
        from hydra import compose
        #load another entire hydra config with run=export, then override the current run config with export
        #this saves having to re-initialize the globalhydra configuration and further redundant config steps
        #(https://hydra.cc/docs/advanced/compose_api/ and https://github.com/facebookresearch/hydra/issues/440)
        export_cfg = compose(config_name="config", overrides=["run=export"])
        with open_dict(cfg):
            cfg.run = export_cfg.run
        OmegaConf.update(cfg, "model.from_file.filename", last_checkpoint, force_add=True)
        OmegaConf.update(cfg, "model.from_file.model_dir", None, force_add=True)
        OmegaConf.update(cfg, "run.running_model", True, force_add=True)
        if model_wrapper.quantized:
            OmegaConf.update(cfg, "run.export_fn", "qonnx", force_add=True)
        else:
            OmegaConf.update(cfg, "run.export_fn", "onnx", force_add=True)
        kwargs = {"model_wrapper": model_wrapper}
        export.run(cfg, **kwargs)
    else:
        #write checkpoint into fifo
        write_to_pipe(cfg, last_checkpoint)

def train(model_wrapper: DynamicCheckpointQTRModelWrapper, cfg: DictConfig, device, train_data_loader: torch_data.DataLoader, eval_data_loader: torch_data.DataLoader,
           optimizer: optim.Optimizer, scheduler: lr_scheduler.LRScheduler, timestamp: datetime) -> Any:
    """ training over epochs with periodic logging and saving"""
    #print(model)
    mini_run = False
    epochs_to_run = None
    last_checkpoint = None
    if cfg.run.epochs == 0:
        cfg.run["epochs"] = 1
        warn_once(log, f"cfg.run.epochs is 0, performing mini training dry run")
        mini_run = True
    
    epochs_to_run = range(model_wrapper.epochs + 1, cfg.run.epochs + 1)
    model = model_wrapper.model
    if eval_data_loader is None:
        warn_once(log, f"Not running eval. Eval Dataloader is None")

    if cfg.optim.scheduler.warmup_epochs > epochs_to_run.stop -1:
        warn_once(log, f'Warmup epochs are larger than epochs to run, causing scheduler to never adjust learning rate.')
    # training loop
    for epoch in epochs_to_run:
        log.info(f"EPOCH: {epoch}/{cfg.run.epochs}")
        #dataloader always returns the same tensors after each epoch because it is casted inside of function call
        #therefore, cast it before training
        #TODO: find a more elegant solution, maybe by manipulating its seed with a torch.Generator?
        if cfg.run.profile.active:
            activities = [ProfilerActivity.CPU]
            if device.type == 'cuda':
                activities.append(ProfilerActivity.CUDA)
            row_limit = cfg.run.profile.row_limit
            if not isinstance(row_limit, int):
                row_limit = 10
            with profile(activities=activities, **cfg.run.profile.args) as prof:
                with record_function(f'TRAIN EPOCH {epoch}'):
                    metrics = train_one_epoch(cfg, device, model, train_data_loader, optimizer, mini_run, eval_data_loader, epoch, timestamp, scheduler)
            log.info(f'\n{prof.key_averages().table(sort_by="cpu_time_total", row_limit=row_limit)}')
        else:
            metrics = train_one_epoch(cfg, device, model, train_data_loader, optimizer, mini_run, eval_data_loader, epoch, timestamp, scheduler)

        if epoch % cfg.run.eval_epoch_interval == 0 and eval_data_loader is not None:
            losses, mean = eval_model(cfg, device, model, eval_data_loader)
            log.info(f'AVERAGE EVAL LOSS FOR EPOCH {epoch}/{cfg.run.epochs}: {mean.item()}')
        
        log.info(f"last train loss was {str(metrics)}")

        if epoch % cfg.run.save_epoch_interval == 0 or epoch % cfg.run.epochs == 0: 
            ## interval or end of training, epochs is also 1 for mini_run
            # last_checkpoint is the absolute filepath of the saved checkpoint
            last_checkpoint: str = save_checkpoint(
                model=model, 
                optimizer=optimizer, 
                timestamp=timestamp, 
                epoch=epoch, 
                metrics=metrics)
        # advance learning rate
        if cfg.run.scheduler_step_type == 'epoch':
            if scheduler is not None:
                scheduler.step()
                new_lr = scheduler.get_last_lr()[0]
                log.info(f'New learning rate: {new_lr}')
    return last_checkpoint

def train_one_epoch(cfg: DictConfig, 
        device, 
        model: nn.Module, 
        train_data: Union[torch_data.DataLoader,torch_data.dataloader._MultiProcessingDataLoaderIter],
        optimizer: optim.Optimizer, 
        mini_run: bool=False, 
        eval_data_loader:Union[torch_data.DataLoader,torch_data.dataloader._MultiProcessingDataLoaderIter] = None,
        epoch: int = -1,
        timestamp = None,
        scheduler = None,
        ) -> Any:
    """ training loop over steps/batches """
    model.train() #if it was quantized, it could have been set to eval
    last_loss = 0
    running_loss = 0
    #cfg is entire hydra config
    gradient_accumulation_steps = cfg.run.get('gradient_accumulation_steps', 1)
    #dataloader already iterable, refer to TODO from train function for randomness in samples
    #if isinstance(train_data, torch_data.DataLoader):
    #    log.debug(f'Casting dataloader to iterable.')
    #    train_data: torch_data.dataloader._MultiProcessingDataLoaderIter = iter(train_data)
    if not isinstance(gradient_accumulation_steps, int):
        gradient_accumulation_steps = 1
    train_batch_time = time()
    #if max_iters is not specified, iterate through entire dataset
    if "max_iters" in  cfg.run and cfg.run.max_iters is not None and cfg.run.max_iters > 0:
        if cfg.run.max_iters < cfg.run.log_steps_interval:
            cfg.run.log_steps_interval = cfg.run.max_iters
        max_len = len(train_data)
        run_len = min(max_len, cfg.run.max_iters)
    else:
        max_len = len(train_data)
        run_len = len(train_data)
    log.info(f"train_data len is {max_len}, max_iters set to {cfg.run.get('max_iters', None)}. Running training for {run_len}")
    #for i in range(1, cfg.run.max_iters+1):
    for i, data in enumerate(train_data):
        #log.critical(tokenizer_singleton.tokenizer.decode(data[0].tolist()))
        #print(data)
        if i > run_len:
            break
        loss = None #remember last loss of mini-batch
        #break one iteration down into multiple batches to simulate a larger batch size
        for micro_step in range(gradient_accumulation_steps):
            #dataloaders iterate through entire dataset
            #problematic if datasets are large (openwebtext ~21GB) and testing should be done
            #data = next(train_data)
            #token tensor of length block_size (context length)
            #print(data)
            inputs = None
            labels = None
            # dataloader from hf with additional attention_mask for 
            if len(data) > 2:
                inputs = data['input_ids']
                #log.info(tokenizer_singleton.tokenizer.decode(inputs[0].tolist())) #debug to make sure inputs make sense
                labels = data['labels']
                attention_mask = data['attention_mask']
                if not torch.all(attention_mask == 1):
                    log.error(f"mask for {i} is not all 1, BUT MASK IS IGNORED ATM")
                    log.error(data)
            elif len(data) == 2:
                inputs, labels = data
            else:
                log.error(f"unsupported dataloader output. len was {len(data)}. ")
                raise NotImplementedError
            inputs = inputs.to(device_singleton.device)
            labels = labels.to(device_singleton.device)            
            if cfg.model.calc_loss_in_model:
                if "shift_targets" in model.config.__dict__.keys() and not model.config.shift_targets:
                    warn_once(log, f"model does not shift_targets accoring to config but calculates loss inside model, this might not work")
                outputs, loss = model(inputs, labels)
            else:
                # model does not shift targets => do it our self if dataset also does not do this 
                #if "shift_targets" in model.config.keys() and not model.config.shift_targets:
                if not model.config.shift_targets:
                    outputs = outputs[..., :-1, :].contiguous()
                    labels = labels[..., 1:].contiguous()
                warn_once(log, f'Loss function outside of model (e.g. for pretrained models) is not fixed yet')
                outputs, _ = model(inputs)
                #log.critical(outputs)
                outputs = F.log_softmax(outputs, dim=2)
                loss = F.nll_loss(outputs.view(-1, outputs.size(-1)),labels.view(-1), ignore_index=-1)
            loss /= gradient_accumulation_steps #make all mini-batches account as one large batch
            loss.backward()
        #clip gradients to prevent vanishing/exploding gradient problem
        # (https://neptune.ai/blog/understanding-gradient-clipping-and-how-it-can-fix-exploding-gradients-problem)
        if isinstance(cfg.run.get("grad_clip"), float) and cfg.run.grad_clip > 0.0:
            #nn.utils.clip_grad_value_(model.parameters(), clip_value=cfg.run.grad_clip)
            #karpathy uses norm gradient clipping which scales the pre-existing gradients with the grad_clip value
            nn.utils.clip_grad_norm_(model.parameters(), cfg.run.grad_clip)
        optimizer.step()
        optimizer.zero_grad(set_to_none=True)  # Zero gradients after gradient accumulation
        running_loss += loss.item() * gradient_accumulation_steps 
        #log loss
        if i % cfg.run.log_steps_interval == cfg.run.log_steps_interval-1:
            last_loss = running_loss / cfg.run.log_steps_interval # loss per batch
            log.info(f'  batch {i} loss: {last_loss}. time: {(time() - train_batch_time)*1000:.2f}ms')
            train_batch_time = time()
            running_loss = 0
            ## TODO tensorboard logging and other types of reporting
        if mini_run and i>=200: # run for more than one data point
            break
        
        # eval for long epochs aka dataset with a LOT of data
        if i % cfg.run.eval_steps_interval == 0 and eval_data_loader is not None:
            losses, mean = eval_model(cfg, device, model, eval_data_loader)
            model.train()
            log.info(f'AVERAGE EVAL LOSS FOR BATCHES {i}/{run_len}: {mean.item()}')

        if i % cfg.run.save_steps_interval == 0: 
            ## interval or end of training, epochs is also 1 for mini_run
            # last_checkpoint is the absolute filepath of the saved checkpoint
            last_checkpoint: str = save_checkpoint(cfg=cfg, 
                model=model, 
                optimizer=optimizer, 
                dataset=cfg.dataset.name,
                timestamp=timestamp, 
                epoch=epoch, 
                metrics=loss, 
                model_cfg=cfg.model, 
                tokenizer_cfg=cfg.dataset.tokenizer,
                quant_cfg = cfg.get('quantization', None),
                steps=i,
                )
            
        # advance learning rate
        if cfg.run.scheduler_step_type == 'steps':
            _s = cfg.run.get('scheduler_steps_interval')
            if _s is not None and _s > 0 and i % cfg.run.scheduler_steps_interval == (_s-1) and scheduler is not None:
                scheduler.step()
                new_lr = scheduler.get_last_lr()[0]
                log.info(f'New learning rate: {new_lr}')

    return last_loss 

@torch.no_grad()
def eval_model(cfg: DictConfig, device, model: nn.Module, 
            eval_data: Union[torch_data.DataLoader, torch_data.dataloader._MultiProcessingDataLoaderIter]) -> Tuple[torch.Tensor, torch.Tensor]:
    """
    Evaluates the accuracy of a model by feeding it input data during eval mode for a specified
    number of batches. The number of batches is configurable by the eval_iters field inside of the train
    hydra config.

    The function returns two Tensors:
        vlosses: The loss of every batch
        avg_loss: The average of every vloss
    """
    model.eval()
    #if isinstance(eval_data, torch_data.DataLoader):
    #    log.debug(f'Casting eval dataloader to iterable.')
    #    eval_data: torch_data.dataloader._MultiProcessingDataLoaderIter = iter(eval_data)

    if "max_iters" in  cfg.run and cfg.run.max_iters is not None and cfg.run.max_iters > 0:
        max_len = len(eval_data)
        run_len = min(max_len, cfg.run.max_iters)
        log.info(f"eval_data len is {max_len}, max_iters set to {cfg.run.max_iters}. Running eval for {run_len}")
    else:
        max_len = len(eval_data)
        run_len = len(eval_data)
        log.info(f"eval_data len is {max_len}, max_iters set to {None}. Running eval for {run_len}")

    vlosses = torch.zeros(run_len+1)
    # TODO use cfg.run.eval_iters for eval iter limits when we need it
    for i, vdata in enumerate(eval_data):
        if i > run_len:
            break

        vinputs = None
        vlabels = None
        if len(vdata) > 2:
            vinputs = vdata['input_ids']
            vlabels = vdata['labels']
            vattention_mask = vdata['attention_mask']
        elif len(vdata) == 2:
            vinputs, vlabels = vdata
        else:
            log.error(f"unsupported dataloader output. len was {len(vdata)}. ")
            raise NotImplementedError

        vinputs = vinputs.to(device=device_singleton.device)
        vlabels = vlabels.to(device=device_singleton.device)
        #print(i, vinputs.size(), vlabels.size())
        #print(vinputs, vlabels)
        if cfg.model.calc_loss_in_model:
            voutputs, vloss = model(vinputs, vlabels)
            #print(voutputs)
            #print(f" loss {vloss}")
         #   log.debug(f" loss {vloss}")
        else:
            # this is wrong!
            voutputs, _ = model(vinputs)
            voutputs_softmax = torch.nn.functional.log_softmax(voutputs, dim=2)
            vloss = torch.nn.functional.nll_loss(voutputs_softmax.view(-1, voutputs_softmax.size(-1)),vlabels.view(-1), ignore_index=-1)
        #print(vloss.item())
        vlosses[i] = vloss.item()
        #print(vlosses)
    avg_vloss = vlosses.mean()
    return vlosses, avg_vloss<|MERGE_RESOLUTION|>--- conflicted
+++ resolved
@@ -71,21 +71,6 @@
     assert isinstance(model_wrapper, DynamicCheckpointQTRModelWrapper), f'Model should be torch module, not {type(model_wrapper)}'
     #only parameters (type torch.nn.parameter.Parameter) are moved to the device, not non-named Tensors
     #this is a problem if a layer uses a non-named Tensor during the forward pass
-<<<<<<< HEAD
-    model.to(device=device)
-    # compiling fails export due to https://github.com/pytorch/pytorch/issues/111319
-    #if torch.__version__ >= (2,0) and cfg.run.compile:
-    #    model = torch.compile(model) # requires PyTorch 2.0 (optional)
-    log.info(f"unquantized {model}")
-    data_loader_tuples  = get_dataloader_and_tokenizer(cfg, model.config.block_size)
-    if len(data_loader_tuples) == 3:
-        train_dataloader, eval_dataloader, _  = data_loader_tuples
-    elif len(data_loader_tuples) == 2:
-        train_dataloader, eval_dataloader = data_loader_tuples
-    elif len(data_loader_tuples) == 1:
-        train_dataloader = data_loader_tuples
-        eval_dataloader = None
-=======
     model_wrapper.to(device=device)
     log.debug(model_wrapper.model)
 
@@ -94,7 +79,6 @@
         #TODO: construct absolute filepath for checkpoint
         log.info(f"Resuming training from: {cfg.model.from_file}")
         log.info(f"Epoch is {model_wrapper.epochs}, running for {cfg.run.epochs}")
->>>>>>> e43f7982
     else:
         log.info(f"Starting new training")
 
@@ -122,25 +106,6 @@
     log.debug(f'Scheduler: {scheduler}')
     last_checkpoint = None
     # lets go
-<<<<<<< HEAD
-    quant_cfg = cfg.get('quantization')
-    if quant_cfg and quant_cfg.quantize:    
-        log.info(f'Running quantized model')
-        from qtransform.quantization import get_quantizer
-        quantizer, model_quant_cfg = get_quantizer(quant_cfg, model=model)
-        model, replace_layers_later = quantizer.get_quantized_model(model_quant_cfg, inplace=True)
-        model.to(device=device)
-        # TODO make this a decorator so it can return stuff
-        log.debug(f"quantized Model:{model}")
-        last_checkpoint = quantizer.train_qat(model, train, [cfg, device, train_dataloader, eval_dataloader, optimizer,scheduler, timestamp])
-        #quantize last layers (batchnorm). parmams last saved checkpoint do not entirely reflect current model anymore 
-        if replace_layers_later is not None:
-            model, _ = quantizer.get_quantized_model(replace_layers_later)
-    else:
-        
-        #if hasattr(log,"trace"): log.trace(model)
-        last_checkpoint = train(cfg=cfg, device=device, model=model, train_data_loader=train_dataloader, eval_data_loader=eval_dataloader, optimizer=optimizer, scheduler=scheduler, timestamp=timestamp)
-=======
     last_checkpoint = train(
         cfg=cfg, 
         device=device, 
@@ -151,7 +116,6 @@
         scheduler=scheduler, 
         timestamp=timestamp
     )
->>>>>>> e43f7982
     # maybe subsequent jobs can be managed by hydra in the future?
     # when this paradigm comes up more frequently we have to make this a thing ....
     log.debug("Finished training model")
