from typing import List, Dict, Any
from qtransform.dataset.tokenizer import Tokenizer, Metadata
from numpy import memmap, array
from omegaconf import DictConfig, open_dict
import logging
import transformers
from datasets import Dataset#, PreTrainedTokenizer, PreTrainedTokenizerFast
from qtransform.classloader import get_data
from re import match, search, compile
from qtransform.utils.introspection import get_classes
import sys
from dataclasses import dataclass, asdict

FAST = True #by default, use fast implementation of tokenizers

@dataclass
class TransformersMetadata(Metadata):
    module: str = "transformers"
    fast: bool = FAST

log = logging.getLogger(__name__)

class TransformersTokenizer(Tokenizer):
    """
        Uses transformers as the tokenizer of choice.
        You can choose between the "full" version or the fast version. Differences can be read on 
        https://huggingface.co/docs/transformers/main_classes/tokenizer#tokenizer (from 13.12.2023)
    """
    def __init__(self, tokenizer_cfg, memmap: memmap = None):
        super().__init__(tokenizer_cfg, memmap)
        self.meta: TransformersMetadata = TransformersMetadata(**asdict(self.meta), fast=self.tokenizer_cfg.get("fast", FAST))
        if self.tokenizer_cfg.get("fast") is None:
            log.warning(f'Missing key "fast" in transformers tokenizer config. Defaulting to True.')
            with open_dict(self.tokenizer_cfg):
                self.tokenizer_cfg.fast = FAST

        #get pretrainedtokenizer classes and their model encodings
        parent_class = transformers.PreTrainedTokenizerFast if self.meta.fast else transformers.PreTrainedTokenizer
        pretrained_tokenizers = get_classes(transformers.models, parent_class)
        self.tokenizer = None
        for tokenizer_cls_name, tokenizer_cls in pretrained_tokenizers.items():
            encodings = tokenizer_cls.max_model_input_sizes 
            if self.meta.encoding in encodings:
                self.tokenizer = tokenizer_cls.from_pretrained(self.meta.encoding, truncation=True)
        log.debug(f'Using tokenizer class: {self.tokenizer.__class__.__name__} with encoding: {self.meta.encoding}')
        if self.tokenizer is None:
            log.error(f'No transformers tokenizer found for encoding: {self.meta.encoding} and fast={self.meta.fast}')
            raise KeyError()
        self.tokenizer.model_max_length = 1e30 #disable warning about max context
        self.meta.max_token_value = self.tokenizer.vocab_size

    def encode(self, text) -> List[int]:
<<<<<<< HEAD
        #truncation is not performed as the tokens are appended into one continuous 1d memmap file
        #if truncation is performed, a large portion of the data is lost during tokenization
        tokens: list[int] = self.tokenizer(text)["input_ids"]
=======
        #truncation is not performed in this case as only the ids are important currently
        if len(text) > self.tokenizer.model_max_length:
            text = text[:self.tokenizer.model_max_length]
        tokens: list[int] = self.tokenizer(text, max_length=self.tokenizer.model_max_length)["input_ids"]
>>>>>>> 3a648cf8
        self.meta.num_tokens += len(tokens)
        return tokens

    def decode(self, idx: List[int]) -> str:
        return self.tokenizer.decode(idx)<|MERGE_RESOLUTION|>--- conflicted
+++ resolved
@@ -50,16 +50,9 @@
         self.meta.max_token_value = self.tokenizer.vocab_size
 
     def encode(self, text) -> List[int]:
-<<<<<<< HEAD
         #truncation is not performed as the tokens are appended into one continuous 1d memmap file
         #if truncation is performed, a large portion of the data is lost during tokenization
         tokens: list[int] = self.tokenizer(text)["input_ids"]
-=======
-        #truncation is not performed in this case as only the ids are important currently
-        if len(text) > self.tokenizer.model_max_length:
-            text = text[:self.tokenizer.model_max_length]
-        tokens: list[int] = self.tokenizer(text, max_length=self.tokenizer.model_max_length)["input_ids"]
->>>>>>> 3a648cf8
         self.meta.num_tokens += len(tokens)
         return tokens
 
