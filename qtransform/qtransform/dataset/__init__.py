from typing import Any, Union, Dict
from omegaconf import DictConfig, open_dict
import logging
from torch.utils.data import Dataset, DataLoader
from qtransform.utils.introspection import _get_module, get_classes, concat_paths, get_dtype
import qtransform.classloader
<<<<<<< HEAD
log = logging.getLogger(__name__)

def get_data(dataset_cfg: DictConfig) -> Dataset:
    import qtransform.dataset as package_self
    dataset_wrapper: DatasetWrapper = qtransform.classloader.get_data(log, package_self, dataset_cfg.wrapper, DatasetWrapper)
    return dataset_wrapper.load_dataset(dataset_cfg)

def get_loader(dataloader_cfg: DictConfig, data:Dataset) -> DataLoader:
    log.debug(f"get_loader config: {dataloader_cfg}")
    loader = DataLoader(data, **dataloader_cfg)
    return loader   
=======
from dataclasses import dataclass, fields
from enum import Enum
from os.path import join
>>>>>>> 0805f7bc

log = logging.getLogger(__name__)

class DatasetRunType(Enum):
    TRAIN = "train"
    EVAL = "eval"
    BENCH = "bench"

@dataclass
class DatasetSizes:
    """
        Remember the size of datasets in percent to retain the size when shuffling and to 
        do checks before data should be loaded. 
    """
    train: float = 0.0 #size of training data
    eval: float = 0.0 #size of the subset of training data to check if model is overfitting
    test: float = 0.0
    bench: float = 0.0 

    def __post_init__(self):
        empty_split = 0 #check how many splits are not empty
        count = 0
        for field in fields(self):
            attr = getattr(self, field.name)
            if not isinstance(attr, float):
                log.error(f'{field.name} is not a floating point number.')
                raise KeyError()
            if attr < 0.0 or attr > 1.0:
                log.error(f'Data split {field.name} has to be within range 0.0 and 1.0, not {attr}')
                raise ValueError()
            if attr == 0.0:
                empty_split += 1
            count += 1
        if self.eval > 0.0 and self.train == 0.0:
            log.error(f'Cannot validate training if size of training data is empty')
            raise ValueError()
        elif self.eval == 1.0:
            log.warning(f'Size of validation split is equal to training split (eval = 1.0)')
        #all fields are 0.0, no point in continuing process as no data can be loaded
        if count == empty_split:
            log.error(f'Sizes of specified splits are zero.')
            raise ValueError()

@dataclass
class DatasetInfo:
    """
        Dataclass containing the datasets for training, eval, testing, benchmark along with the name of the dataset.
        After construction, a simple type check is done with the __post_init__ hook.
    """
    name: str
    train: Dataset = None
    eval: Dataset = None
    test: Dataset = None
    bench: Dataset = None

    """def __setattr__(self, __name, __value):
        if __name not in self.fields.keys():
            log.error(f'DatasetInfo should only contain fields: {self.fields.keys()}')
            raise KeyError()
        field = self.fields[__name]
        current_attr = getattr(self, field.name)
        if current_attr is not None and not isinstance(current_attr, field.type):
                log.error(f'DatasetInfo field {field.name} expects field type {field.type}, not {type(current_attr)}')
                raise TypeError()"""

    def __post_init__(self):
        self.fields = {x.name:x for x in fields(self)}
        for field in self.fields.values():
            current_attr = getattr(self, field.name)
            if current_attr is not None and not isinstance(current_attr, field.type):
                log.error(f'DatasetInfo field {field.name} expects field type {field.type}, not {type(current_attr)}')
                raise TypeError()

from abc import ABC, abstractmethod
class DatasetWrapper(ABC):
    """
    Capsule around Dataset, to unify their interfaces.
    Each DatasetWrapper has to contain a method to (down)load the data, create a Dataloader, 
    and provide information on whether the dataset contained in this wrapper provides training, eval/test or benchmark data.
    """

    dataset_sizes: DatasetSizes = None
    cfg: DictConfig = None

    def __init__(self, cfg: DictConfig):
        self.cfg: DictConfig = cfg
        if self.cfg.get('name') is None:
            log.error(f'No dataset name specified.')
            raise KeyError()
        if self.cfg.get('sizes') is None:
            log.warning(f'No sizes for the data splits specified.')
            raise KeyError()
        #add empty args property to avoid None checking every time
        if self.cfg.get('args') is None:
            with open_dict(self.cfg):
                self.cfg["args"] = {}
        self.dataset_sizes = DatasetSizes(**cfg.sizes)
        self.dataset_info = DatasetInfo(name=self.cfg.name)
        self.tokenized_dir = concat_paths([*cfg.dataset_dir, "tokenized", cfg.tokenizer.encoding])
        self.dataset_file = join(self.tokenized_dir, self.cfg.name+ '-' + self.cfg.tokenizer.dtype + '.bin')
        #currently, dtype has to be set by user. maybe it could also be automatically infered by the max tokens property of Tokenizer
        self.dtype = get_dtype(self.cfg.tokenizer.dtype)

    @classmethod
    @abstractmethod
    def load_dataset(self) -> DatasetInfo:
        """
            Loads a dataset from the config specified in the constructor. The split argument specifies
            the size of the returned dataset which have been stored in an instance of type DataSizes. 

            TODO:   Check if it leads to performance issues in terms of memory usage if Datasets for all
                    types (train, test, eval, bench) is created at once
        """
        pass

    def check_split(self, split: str):
        """
            Checks whether the DatasetSizes dataclass contains a field with name split.
        """
        splits = [x.name for x in fields(DatasetSizes)]
        if split not in splits:
            log.error(f'Datasets can only be split among {splits}, not {split}')
            raise ValueError()

    @classmethod
    @abstractmethod
    def shuffle(self):
        """
            Idea:   Have an instance of type dataset (named all_datasets), its size is the sum of all instantiated datasets in DatasetInfo
                    E.g. training, eval dataset each are 10MB, all_datasets is 20MB of size
                    When shuffle is called, the training and eval datasets are created from all_datasets, containing different tensors than before.
            TODO:   Test the behavior of non-sequential datasets (test dataset goes from 90-100% and from 0-10%)
            TODO:   check size of dataset and splits, pick random number with torch.rand
        """
        pass

def get_data(dataset_cfg: DictConfig) -> DatasetWrapper:
    import qtransform.dataset as package_self
    dataset_wrapper: DatasetWrapper = qtransform.classloader.get_data(log, package_self, dataset_cfg.wrapper, DatasetWrapper, args={"cfg": dataset_cfg})
    return dataset_wrapper

def get_loader(dataloader_cfg: DictConfig, data:Dataset) -> DataLoader:
    log.debug(f"get_loader config: {dataloader_cfg}")
    loader = DataLoader(data, **dataloader_cfg)
    return loader<|MERGE_RESOLUTION|>--- conflicted
+++ resolved
@@ -4,23 +4,9 @@
 from torch.utils.data import Dataset, DataLoader
 from qtransform.utils.introspection import _get_module, get_classes, concat_paths, get_dtype
 import qtransform.classloader
-<<<<<<< HEAD
-log = logging.getLogger(__name__)
-
-def get_data(dataset_cfg: DictConfig) -> Dataset:
-    import qtransform.dataset as package_self
-    dataset_wrapper: DatasetWrapper = qtransform.classloader.get_data(log, package_self, dataset_cfg.wrapper, DatasetWrapper)
-    return dataset_wrapper.load_dataset(dataset_cfg)
-
-def get_loader(dataloader_cfg: DictConfig, data:Dataset) -> DataLoader:
-    log.debug(f"get_loader config: {dataloader_cfg}")
-    loader = DataLoader(data, **dataloader_cfg)
-    return loader   
-=======
 from dataclasses import dataclass, fields
 from enum import Enum
 from os.path import join
->>>>>>> 0805f7bc
 
 log = logging.getLogger(__name__)
 
